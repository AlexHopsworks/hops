/**
 * Licensed to the Apache Software Foundation (ASF) under one or more
 * contributor license agreements. See the NOTICE file distributed with this
 * work for additional information regarding copyright ownership. The ASF
 * licenses this file to you under the Apache License, Version 2.0 (the
 * "License"); you may not use this file except in compliance with the License.
 * You may obtain a copy of the License at
 * <p>
 * http://www.apache.org/licenses/LICENSE-2.0
 * <p>
 * Unless required by applicable law or agreed to in writing, software
 * distributed under the License is distributed on an "AS IS" BASIS, WITHOUT
 * WARRANTIES OR CONDITIONS OF ANY KIND, either express or implied. See the
 * License for the specific language governing permissions and limitations under
 * the License.
 */
package org.apache.hadoop.yarn.server.resourcemanager.rmnode;

import com.google.common.annotations.VisibleForTesting;
import io.hops.ha.common.TransactionState;
import io.hops.ha.common.TransactionStateImpl;
import io.hops.ha.common.transactionStateWrapper;
import io.hops.metadata.util.RMUtilities;
import io.hops.metadata.yarn.TablesDef;
import org.apache.commons.logging.Log;
import org.apache.commons.logging.LogFactory;
import org.apache.hadoop.classification.InterfaceAudience.Private;
import org.apache.hadoop.classification.InterfaceStability.Unstable;
import org.apache.hadoop.net.NetUtils;
import org.apache.hadoop.net.Node;
import org.apache.hadoop.security.UserGroupInformation;
import org.apache.hadoop.yarn.api.records.ApplicationId;
import org.apache.hadoop.yarn.api.records.ContainerId;
import org.apache.hadoop.yarn.api.records.ContainerState;
import org.apache.hadoop.yarn.api.records.ContainerStatus;
import org.apache.hadoop.yarn.api.records.NodeId;
import org.apache.hadoop.yarn.api.records.NodeState;
import org.apache.hadoop.yarn.api.records.Resource;
import org.apache.hadoop.yarn.api.records.ResourceOption;
import org.apache.hadoop.yarn.event.EventHandler;
import org.apache.hadoop.yarn.factories.RecordFactory;
import org.apache.hadoop.yarn.factory.providers.RecordFactoryProvider;
import org.apache.hadoop.yarn.server.api.protocolrecords.NodeHeartbeatResponse;
import org.apache.hadoop.yarn.server.api.records.NodeHealthStatus;
import org.apache.hadoop.yarn.server.resourcemanager.ClusterMetrics;
import org.apache.hadoop.yarn.server.resourcemanager.NodesListManagerEvent;
import org.apache.hadoop.yarn.server.resourcemanager.NodesListManagerEventType;
import org.apache.hadoop.yarn.server.resourcemanager.RMContext;
import org.apache.hadoop.yarn.server.resourcemanager.recovery.RMStateStore;
import org.apache.hadoop.yarn.server.resourcemanager.scheduler.event.NodeAddedSchedulerEvent;
import org.apache.hadoop.yarn.server.resourcemanager.scheduler.event.NodeRemovedSchedulerEvent;
import org.apache.hadoop.yarn.server.resourcemanager.scheduler.event.NodeUpdateSchedulerEvent;
import org.apache.hadoop.yarn.server.utils.BuilderUtils.ContainerIdComparator;
import org.apache.hadoop.yarn.state.InvalidStateTransitonException;
import org.apache.hadoop.yarn.state.MultipleArcTransition;
import org.apache.hadoop.yarn.state.SingleArcTransition;
import org.apache.hadoop.yarn.state.StateMachine;
import org.apache.hadoop.yarn.state.StateMachineFactory;

import java.io.IOException;
import java.util.ArrayList;
import java.util.EnumSet;
import java.util.HashMap;
import java.util.List;
import java.util.Map;
import java.util.Set;
import java.util.TreeSet;
import java.util.concurrent.ConcurrentLinkedQueue;
import java.util.concurrent.locks.ReentrantReadWriteLock;
import java.util.concurrent.locks.ReentrantReadWriteLock.ReadLock;
import java.util.concurrent.locks.ReentrantReadWriteLock.WriteLock;
import org.apache.hadoop.yarn.server.resourcemanager.ContainersLogsService;

/**
 * This class is used to keep track of all the applications/containers running
 * on a node.
 */
@Private
@Unstable
@SuppressWarnings("unchecked")
public class RMNodeImpl implements RMNode, EventHandler<RMNodeEvent> {


  public boolean getNextHeartbeat() {
    return this.nextHeartBeat;
  }

  public String getCurrentState() {
    return this.stateMachine.getCurrentState().toString();
  }

  //Used for testing and setting objects when retrieving RMNode from NDB
  public Map<ContainerId, ContainerStatus> getJustLaunchedContainers() {
    return this.justLaunchedContainers;
  }

  public void setJustLaunchedContainers(
          Map<ContainerId, ContainerStatus> justLaunchedContainers) {
    this.justLaunchedContainers.putAll(justLaunchedContainers);
  }

  public void setFinishedApplications(
          List<ApplicationId> finishedApplications) {
    this.finishedApplications.addAll(finishedApplications);
  }

  public void setContainersToClean(Set<ContainerId> containersToClean) {
    this.containersToClean.addAll(containersToClean);
  }

  public void setLatestNodeHBResponse(NodeHeartbeatResponse hb) {
    this.latestNodeHeartBeatResponse = hb;
  }

  public void setUpdatedContainerInfo(
          ConcurrentLinkedQueue<UpdatedContainerInfo> nodeUpdateQueue) {
    this.nodeUpdateQueue.addAll(nodeUpdateQueue);
  }
        
  public void setUpdatedContainerInfoId(int updatedContainerInfoId) {
    this.updatedContainerInfoId = updatedContainerInfoId;
  }

  public int getUpdatedContainerInfoId() {
    return this.updatedContainerInfoId;
  }

  /**
   * Recovers state from NDB into RMNode impl.
   *
   * @param state
   */
  @Override
  public void recover(RMStateStore.RMState state) {
    //Retrieve RMNode justLaunchedContainers
    this.justLaunchedContainers
            .putAll(state.getRMNodeJustLaunchedContainers(this.nodeId.toString()));
    //Retrieve RMNode containersToClean
    this.containersToClean.addAll(state.getContainersToClean(this.nodeId.
            toString()));

    //Retrieve RMNode finishedApplications
    this.finishedApplications.addAll(state.getFinishedApplications(this.nodeId.
            toString()));

    //Retrieve NodeUpdateQueue
    List<UpdatedContainerInfo> nodeUpdateToRecover = state.
            getUpdatedContainerInfo(this.nodeId.toString(), this);
    this.nodeUpdateQueue.addAll(nodeUpdateToRecover);
    if (!nodeUpdateToRecover.isEmpty()) {
      updatedContainerInfoId = nodeUpdateToRecover.get(nodeUpdateToRecover.
              size() - 1).getUpdatedContainerInfoId();
    }
    //Retrieve latestNodeHeartBeatResponse
    if (state.getNodeHeartBeatResponse(this.nodeId.toString()) != null) {
      this.latestNodeHeartBeatResponse =
          state.getNodeHeartBeatResponse(this.nodeId.toString());
    }

  }

  public void setState(String state) {
    this.stateMachine.setCurrentState(NodeState.valueOf(state));
  }

  private static final Log LOG = LogFactory.getLog(RMNodeImpl.class);
  private static final RecordFactory recordFactory =
      RecordFactoryProvider.getRecordFactory(null);
  private final ReadLock readLock;
  private final WriteLock writeLock;
  private final ConcurrentLinkedQueue<UpdatedContainerInfo> nodeUpdateQueue;
  //recovered
  private int updatedContainerInfoId = 0;
  private volatile boolean nextHeartBeat = true; //recovered
  private volatile boolean persisted = true;
  private final NodeId nodeId; //recovered
  private final RMContext context; //recovered
  private final String hostName; //recovered
  private final int commandPort; //recovered
  private final int httpPort; //recovered
  private final String nodeAddress; // The containerManager address //recovered
  private final String httpAddress; //recovered
  private volatile ResourceOption resourceOption; //recovered
  private final Node node; //recovered
  private String healthReport; //recovered
  private long lastHealthReportTime; //recovered
  private final String nodeManagerVersion; //recovered


  /*
   * set of containers that have just launched
   */
  private final Map<ContainerId, ContainerStatus> justLaunchedContainers =
      new HashMap<ContainerId, ContainerStatus>(); // recovered

  /*
   * set of containers that need to be cleaned
   */
  private final Set<ContainerId> containersToClean =
      new TreeSet<ContainerId>(new ContainerIdComparator()); // recovered

  /*
   * the list of applications that have finished and need to be purged
   */
  private final List<ApplicationId> finishedApplications =
      new ArrayList<ApplicationId>();//recovered
  private NodeHeartbeatResponse latestNodeHeartBeatResponse =
      recordFactory.newRecordInstance(NodeHeartbeatResponse.class); //recovered
  private static final StateMachineFactory<RMNodeImpl, NodeState, RMNodeEventType, RMNodeEvent>
      stateMachineFactory =
      new StateMachineFactory<RMNodeImpl, NodeState, RMNodeEventType, RMNodeEvent>(
                  NodeState.NEW)
          //Transitions from NEW state
          .addTransition(NodeState.NEW, NodeState.RUNNING,
                  RMNodeEventType.STARTED, new AddNodeTransition())
          //Transitions from RUNNING state
          .addTransition(NodeState.RUNNING,
                  EnumSet.of(NodeState.RUNNING, NodeState.UNHEALTHY),
                  RMNodeEventType.STATUS_UPDATE,
                  new StatusUpdateWhenHealthyTransition())
          .addTransition(NodeState.RUNNING, NodeState.DECOMMISSIONED,
                  RMNodeEventType.DECOMMISSION,
                  new DeactivateNodeTransition(NodeState.DECOMMISSIONED))
          .addTransition(NodeState.RUNNING, NodeState.LOST,
                  RMNodeEventType.EXPIRE,
                  new DeactivateNodeTransition(NodeState.LOST))
          .addTransition(NodeState.RUNNING, NodeState.REBOOTED,
                  RMNodeEventType.REBOOTING,
                  new DeactivateNodeTransition(NodeState.REBOOTED))
          .addTransition(NodeState.RUNNING, NodeState.RUNNING,
                  RMNodeEventType.CLEANUP_APP, new CleanUpAppTransition())
          .addTransition(NodeState.RUNNING, NodeState.RUNNING,
                  RMNodeEventType.CLEANUP_CONTAINER,
                  new CleanUpContainerTransition()).addTransition(NodeState.RUNNING,
                  NodeState.RUNNING, RMNodeEventType.RECONNECTED,
                  new ReconnectNodeTransition())
          //Transitions from UNHEALTHY state
          .addTransition(NodeState.UNHEALTHY,
                  EnumSet.of(NodeState.UNHEALTHY, NodeState.RUNNING),
                  RMNodeEventType.STATUS_UPDATE,
                  new StatusUpdateWhenUnHealthyTransition())
          .addTransition(NodeState.UNHEALTHY, NodeState.DECOMMISSIONED,
                  RMNodeEventType.DECOMMISSION,
                  new DeactivateNodeTransition(NodeState.DECOMMISSIONED))
          .addTransition(NodeState.UNHEALTHY, NodeState.LOST,
                  RMNodeEventType.EXPIRE,
                  new DeactivateNodeTransition(NodeState.LOST))
          .addTransition(NodeState.UNHEALTHY, NodeState.REBOOTED,
                  RMNodeEventType.REBOOTING,
                  new DeactivateNodeTransition(NodeState.REBOOTED))
          .addTransition(NodeState.UNHEALTHY, NodeState.UNHEALTHY,
                  RMNodeEventType.RECONNECTED, new ReconnectNodeTransition())
          .addTransition(NodeState.UNHEALTHY, NodeState.UNHEALTHY,
                  RMNodeEventType.CLEANUP_APP,
                  new CleanUpAppTransition()).addTransition(NodeState.UNHEALTHY,
                  NodeState.UNHEALTHY, RMNodeEventType.CLEANUP_CONTAINER,
                  new CleanUpContainerTransition())
          // create the topology tables
          .installTopology();
  private final StateMachine<NodeState, RMNodeEventType, RMNodeEvent>
      stateMachine; //recovered

  public RMNodeImpl(NodeId nodeId, RMContext context, String hostName,
          int cmPort, int httpPort, Node node, ResourceOption resourceOption,
          String nodeManagerVersion) {
    this.nodeId = nodeId;
    this.context = context;
    this.hostName = hostName;
    this.commandPort = cmPort;
    this.httpPort = httpPort;
    this.resourceOption = resourceOption;
    this.nodeAddress = hostName + ":" + cmPort;
    this.httpAddress = hostName + ":" + httpPort;
    this.node = node;
    this.healthReport = "Healthy";
    this.lastHealthReportTime = System.currentTimeMillis();
    this.nodeManagerVersion = nodeManagerVersion;

    this.latestNodeHeartBeatResponse.setResponseId(0);

    ReentrantReadWriteLock lock = new ReentrantReadWriteLock();
    this.readLock = lock.readLock();
    this.writeLock = lock.writeLock();

    this.stateMachine = stateMachineFactory.make(this);

    this.nodeUpdateQueue = new ConcurrentLinkedQueue<UpdatedContainerInfo>();

    updatedContainerInfoId = 0;
  }

  public RMNodeImpl(NodeId nodeId, RMContext context, String hostName,
          int cmPort, int httpPort, Node node, ResourceOption resourceOption,
          String nodeManagerVersion, String healthReport, long lastHealthReportTime,
          boolean nextHeartBeat) {
    this(nodeId, context, hostName, cmPort, httpPort, node, resourceOption,
            nodeManagerVersion);
    this.healthReport = healthReport;
    this.lastHealthReportTime = lastHealthReportTime;
    //TORECOVER check if we should recover or not?
    this.nextHeartBeat = nextHeartBeat;
  }

  @Override
  public String toString() {
    return this.nodeId.toString();
  }

  @Override
  public String getHostName() {
    return hostName;
  }

  @Override
  public int getCommandPort() {
    return commandPort;
  }

  @Override
  public int getHttpPort() {
    return httpPort;
  }

  @Override
  public NodeId getNodeID() {
    return this.nodeId;
  }

  @Override
  public String getNodeAddress() {
    return this.nodeAddress;
  }

  @Override
  public String getHttpAddress() {
    return this.httpAddress;
  }

  @Override
  public Resource getTotalCapability() {
    return this.resourceOption.getResource();
  }

  @Override
  public void setResourceOption(ResourceOption resourceOption) {
    this.resourceOption = resourceOption;
  }

  @Override
  public ResourceOption getResourceOption() {
    return this.resourceOption;
  }

  @Override
  public String getRackName() {
    return node.getNetworkLocation();
  }

  @Override
  public Node getNode() {
    return this.node;
  }

  @Override
  public String getHealthReport() {
    this.readLock.lock();

    try {
      return this.healthReport;
    } finally {
      this.readLock.unlock();
    }
  }

  public void setHealthReport(String healthReport) {
    this.writeLock.lock();

    try {
      this.healthReport = healthReport;
    } finally {
      this.writeLock.unlock();
    }
  }

  public void setLastHealthReportTime(long lastHealthReportTime) {
    this.writeLock.lock();

    try {
      this.lastHealthReportTime = lastHealthReportTime;
    } finally {
      this.writeLock.unlock();
    }
  }

  @Override
  public long getLastHealthReportTime() {
    this.readLock.lock();

    try {
      return this.lastHealthReportTime;
    } finally {
      this.readLock.unlock();
    }
  }

  @Override
  public String getNodeManagerVersion() {
    return nodeManagerVersion;
  }

  @Override
  public NodeState getState() {
    this.readLock.lock();

    try {
      return this.stateMachine.getCurrentState();
    } finally {
      this.readLock.unlock();
    }
  }

  @Override
  public List<ApplicationId> getAppsToCleanup() {
    this.readLock.lock();

    try {
      return new ArrayList<ApplicationId>(this.finishedApplications);
    } finally {
      this.readLock.unlock();
    }

  }

  @Override
  public void setAppsToCleanup(List<ApplicationId> newList) {
    this.writeLock.lock();

    try {
<<<<<<< HEAD
=======
        //TORECOVER should we realy clear here?
      this.finishedApplications.clear();
>>>>>>> 66b49a24
      this.finishedApplications.addAll(newList);
    } finally {
      this.writeLock.unlock();
    }
  }

  @Override
  public List<ContainerId> getContainersToCleanUp() {

    this.readLock.lock();

    try {
      return new ArrayList<ContainerId>(this.containersToClean);
    } finally {
      this.readLock.unlock();
    }
  }

  @Override
  public void setContainersToCleanUp(Set<ContainerId> newSet) {

    this.writeLock.lock();

    try {
        //TORECOVER should we realy clear here?
      this.containersToClean.clear();
      this.containersToClean.addAll(newSet);
    } finally {
      this.writeLock.unlock();
    }
  }

  @Override
  public void updateNodeHeartbeatResponseForCleanup(
          NodeHeartbeatResponse response, TransactionState transactionState) {
    this.writeLock.lock();
    LOG.debug("HOP :: containersToClean=" + containersToClean
            + ", finishedApplications=" + finishedApplications);
    //Fetch containersToClean, FinishedApplications from NDB
    try {
      response.addAllContainersToCleanup(
              new ArrayList<ContainerId>(this.containersToClean));
      response.addAllApplicationsToCleanup(this.finishedApplications);
      LOG.debug(
          "HOP :: containersToClean.clear(), finishedApplications.clear() on node " +
              this.nodeId.toString());
      //HOP :: Remove containers from state
      if (transactionState instanceof TransactionStateImpl) {
        for (ContainerId cid : this.containersToClean) {
          ((TransactionStateImpl) transactionState).getRMNodeInfo(this.nodeId
          ).toRemoveContainerToClean(cid);
        }
        for (ApplicationId appId : this.finishedApplications) {
          ((TransactionStateImpl) transactionState).getRMNodeInfo(this.nodeId
          ).toRemoveFinishedApplications(appId);
        }
      }
      this.containersToClean.clear();
      this.finishedApplications.clear();
      
    } finally {
      this.writeLock.unlock();
    }
  }

  @Override
  public NodeHeartbeatResponse getLastNodeHeartBeatResponse() {

    this.readLock.lock();

    try {
      return this.latestNodeHeartBeatResponse;
    } finally {
      this.readLock.unlock();
    }
  }

  @Override
  public void setLastNodeHeartBeatResponseId(int id) {

    this.writeLock.lock();

    try {
      this.latestNodeHeartBeatResponse.setResponseId(id);
    } finally {
      this.writeLock.unlock();
    }
  }
  
  public void handle(RMNodeEvent event) {
    LOG.debug(
            "Processing " + event.getNodeId() + " of type " + event.getType());
    try {
      writeLock.lock();
      NodeState oldState = getState();
      try {
        stateMachine.doTransition(event.getType(), event);
      } catch (InvalidStateTransitonException e) {
        LOG.error("Can't handle this event at current state " + nodeId, e);
        LOG.error(
                "Invalid event " + event.getType() + " on Node  " + this.nodeId);
      }

      if (oldState != getState()) {
        LOG.debug(nodeId + " Node Transitioned from " + oldState + " to " +
            getState());
        if (event.getTransactionState() != null) {
          ((TransactionStateImpl) event.getTransactionState())
                  .toUpdateRMNode(this);
        }
      }
    } finally {
      writeLock.unlock();
    }
  }

  private void updateMetricsForRejoinedNode(NodeState previousNodeState) {
    ClusterMetrics metrics = ClusterMetrics.getMetrics();
    metrics.incrNumActiveNodes();

    switch (previousNodeState) {
      case LOST:
        metrics.decrNumLostNMs();
        break;
      case REBOOTED:
        metrics.decrNumRebootedNMs();
        break;
      case DECOMMISSIONED:
        metrics.decrDecommisionedNMs();
        break;
      case UNHEALTHY:
        metrics.decrNumUnhealthyNMs();
        break;
    }
  }

  private void updateMetricsForDeactivatedNode(NodeState initialState,
          NodeState finalState) {
    ClusterMetrics metrics = ClusterMetrics.getMetrics();

    switch (initialState) {
      case RUNNING:
        metrics.decrNumActiveNodes();
        break;
      case UNHEALTHY:
        metrics.decrNumUnhealthyNMs();
        break;
    }

    // Decomissioned NMs equals to the nodes missing in include list (if
    // include list not empty) or the nodes listed in excluded list.
    // DecomissionedNMs as per exclude list is set upfront when the
    // exclude list is read so that RM restart can also reflect the
    // decomissionedNMs. Note that RM is still not able to know decomissionedNMs
    // as per include list after it restarts as they are known when those nodes
    // come for registration.
    // DecomissionedNMs as per include list is incremented in this transition.
    switch (finalState) {
      case DECOMMISSIONED:
        Set<String> ecludedHosts =
            context.getNodesListManager().getHostsReader().
                getExcludedHosts();
        if (!ecludedHosts.contains(hostName) &&
            !ecludedHosts.contains(NetUtils.normalizeHostName(hostName))) {
          metrics.incrDecommisionedNMs();
        }
        break;
      case LOST:
        metrics.incrNumLostNMs();
        break;
      case REBOOTED:
        metrics.incrNumRebootedNMs();
        break;
      case UNHEALTHY:
        metrics.incrNumUnhealthyNMs();
        break;
    }
  }

  public static class AddNodeTransition
          implements SingleArcTransition<RMNodeImpl, RMNodeEvent> {

    @Override
    public void transition(RMNodeImpl rmNode, RMNodeEvent event) {
      // Inform the scheduler
      LOG.debug("HOP :: Transition AddNodeTransition");
      //If distributedRT is enabled and if HA is disabled or HA is enabled
      // and I am not Leader, persist event
      if (event.getTransactionState() != null && rmNode.context.isDistributedEnabled()&&
          !rmNode.context.getGroupMembershipService().isLeader()) {
        //Add NodeAddedSchedulerEvent to TransactionState
        LOG.debug("HOP :: Added Pending event to TransactionState");
        ((TransactionStateImpl) event.getTransactionState()).getRMNodeInfo(
                rmNode.getNodeID()).
            addPendingEventToAdd(rmNode.getNodeID().toString(),
                        TablesDef.PendingEventTableDef.NODE_ADDED, TablesDef.PendingEventTableDef.NEW);
      } else {
        rmNode.context.getDispatcher().getEventHandler().handle(
                new NodeAddedSchedulerEvent(rmNode, event.getTransactionState()));
      }

      rmNode.context.getDispatcher().getEventHandler().handle(
              new NodesListManagerEvent(NodesListManagerEventType.NODE_USABLE,
                      rmNode, event.
                      getTransactionState()));

      String host = rmNode.nodeId.getHost();
      if (rmNode.context.getInactiveRMNodes().containsKey(host)) {
        // Old node rejoining
        RMNode previouRMNode = rmNode.context.getInactiveRMNodes().get(host);
        rmNode.context.getInactiveRMNodes().remove(host);
        //Remove entry from NDB
        ((TransactionStateImpl) event.getTransactionState()).getRMContextInfo().
                toRemoveInactiveRMNode(previouRMNode.getNodeID());
        rmNode.updateMetricsForRejoinedNode(previouRMNode.getState());
      } else {
        // Increment activeNodes explicitly because this is a new node.
        ClusterMetrics.getMetrics().incrNumActiveNodes();
      }
    }
  }

  public static class ReconnectNodeTransition
          implements SingleArcTransition<RMNodeImpl, RMNodeEvent> {

    @Override
    public void transition(RMNodeImpl rmNode, RMNodeEvent event) {
      // Kill containers since node is rejoining.
      LOG.debug("HOP :: Transition ReconnectNodeTransition " + rmNode.getNodeID());
      LOG.debug("HOP :: nodeUpdateQueue.clear(), size=" +
          rmNode.nodeUpdateQueue.size());
      ((TransactionStateImpl) event.getTransactionState())
              .getRMNodeInfo(rmNode.nodeId)
              .toRemoveNodeUpdateQueue(rmNode.nodeUpdateQueue);
      rmNode.nodeUpdateQueue.clear();
      if (rmNode.context.isDistributedEnabled()&&
          !rmNode.context.getGroupMembershipService().isLeader()) {
        //Add NodeRemovedSchedulerEvent to TransactionState
        LOG.debug("HOP :: Added Pending event to TransactionState");
        ((TransactionStateImpl) event.getTransactionState()).getRMNodeInfo(
                rmNode.nodeId).addPendingEventToAdd(rmNode.getNodeID().
                        toString(), TablesDef.PendingEventTableDef.NODE_REMOVED,
                        TablesDef.PendingEventTableDef.NEW);
      } else {
        rmNode.context.getDispatcher().getEventHandler()
                .handle(new NodeRemovedSchedulerEvent(rmNode, event.
                                getTransactionState()));
      }

      RMNode newNode = ((RMNodeReconnectEvent) event).getReconnectedNode();
      if (rmNode.getTotalCapability().equals(newNode.getTotalCapability()) &&
          rmNode.getHttpPort() == newNode.getHttpPort()) {
        // Reset heartbeat ID since node just restarted.
        rmNode.setLastNodeHeartBeatResponseId(0);
        if (rmNode.getState() != NodeState.UNHEALTHY) {
          // Only add new node if old state is not UNHEALTHY
          if (rmNode.context.isDistributedEnabled()&&
              !rmNode.context.getGroupMembershipService().isLeader()) {
            //Add NodeAddedSchedulerEvent to TransactionState
            LOG.debug("HOP :: Added Pending event to TransactionState");
            ((TransactionStateImpl) event.getTransactionState()).
                    getRMNodeInfo(rmNode.nodeId).
                    addPendingEventToAdd(rmNode.getNodeID().toString(),
                            TablesDef.PendingEventTableDef.NODE_ADDED, 
                            TablesDef.PendingEventTableDef.NEW);

          } else {
            rmNode.context.getDispatcher().getEventHandler()
                    .handle(new NodeAddedSchedulerEvent(rmNode, event.
                                    getTransactionState()));
          }

        }
      } else {
        // Reconnected node differs, so replace old node and start new node
        //TODO: Update metrics in TransactionState
        switch (rmNode.getState()) {
          case RUNNING:
            ClusterMetrics.getMetrics().decrNumActiveNodes();
            break;
          case UNHEALTHY:
            ClusterMetrics.getMetrics().decrNumUnhealthyNMs();
            break;
        }
        //HOP :: This will update the current rows in NDB
        int pendingEventId = ((TransactionStateImpl) event.getTransactionState())
                .getRMNodeInfo(rmNode.nodeId).getPendingId();
        ((TransactionStateImpl) event.getTransactionState()).getRMContextInfo().
                toAddActiveRMNode(newNode.getNodeID(), newNode, pendingEventId);
        ((TransactionStateImpl) event.getTransactionState())
                .getRMNodeInfo(newNode.getNodeID())
                .toAddNextHeartbeat(newNode.
                        getNodeID().toString(),
                        ((RMNodeImpl) rmNode).getNextHeartbeat());
        rmNode.context.getActiveRMNodes().put(newNode.getNodeID(), newNode);
        rmNode.context.getDispatcher().getEventHandler().handle(
                new RMNodeEvent(newNode.getNodeID(), RMNodeEventType.STARTED,
                        event.getTransactionState()));
      }
      //TODO: Add this event to TransactionState
      rmNode.context.getDispatcher().getEventHandler().handle(
              new NodesListManagerEvent(NodesListManagerEventType.NODE_USABLE,
                      rmNode, event.
                      getTransactionState()));
    }
  }

  public static class CleanUpAppTransition
          implements SingleArcTransition<RMNodeImpl, RMNodeEvent> {

    @Override
    public void transition(RMNodeImpl rmNode, RMNodeEvent event) {
      LOG.debug("HOP :: Transition CleanUpAppTransition  add " +
          ((RMNodeCleanAppEvent) event).getAppId() + " on node " +
          rmNode.nodeId.toString());
      rmNode.finishedApplications.add(((RMNodeCleanAppEvent) event).getAppId());
      ((TransactionStateImpl) event.getTransactionState())
              .getRMNodeInfo(rmNode.nodeId)
              .toAddFinishedApplications(((RMNodeCleanAppEvent) event).getAppId());
    }
  }

  public static class CleanUpContainerTransition
          implements SingleArcTransition<RMNodeImpl, RMNodeEvent> {

    @Override
    public void transition(RMNodeImpl rmNode, RMNodeEvent event) {
      LOG.debug("HOP :: Transition CleanUpContainerTransition");
      rmNode.containersToClean.add(((RMNodeCleanContainerEvent) event).
              getContainerId());
      if (event.getTransactionState() != null &&
          event.getTransactionState() instanceof TransactionStateImpl) {
        ((TransactionStateImpl) event.getTransactionState())
                .getRMNodeInfo(rmNode.nodeId).toAddContainerToClean(
                        ((RMNodeCleanContainerEvent) event).getContainerId());
      }
      LOG.debug("HOP :: containerToClean.add");
    }
  }

  public static class DeactivateNodeTransition
          implements SingleArcTransition<RMNodeImpl, RMNodeEvent> {

    private final NodeState finalState;

    public DeactivateNodeTransition(NodeState finalState) {
      this.finalState = finalState;
    }

    @Override
    public void transition(RMNodeImpl rmNode, RMNodeEvent event) {
      // Inform the scheduler
      LOG.debug("HOP :: Transition DeactivateNodeTransition " + rmNode.getNodeID());
      LOG.debug("HOP :: nodeUpdateQueue.clear(), size=" +
          rmNode.nodeUpdateQueue.size());
      ((TransactionStateImpl) event.getTransactionState())
              .getRMNodeInfo(rmNode.nodeId)
              .toRemoveNodeUpdateQueue(rmNode.nodeUpdateQueue);
      rmNode.nodeUpdateQueue.clear();
      // If the current state is NodeState.UNHEALTHY
      // Then node is already been removed from the
      // Scheduler
      NodeState initialState = rmNode.getState();
      if (!initialState.equals(NodeState.UNHEALTHY)) {
        if (rmNode.context.isDistributedEnabled()&&
          !rmNode.context.getGroupMembershipService().isLeader()) {
          //Add NodeRemovedSchedulerEvent to TransactionState
          LOG.debug("HOP :: Added Pending event to TransactionState");
          ((TransactionStateImpl) event.getTransactionState()).
                  getRMNodeInfo(rmNode.nodeId).
                  addPendingEventToAdd(rmNode.getNodeID().toString(),
                          TablesDef.PendingEventTableDef.NODE_REMOVED, 
                          TablesDef.PendingEventTableDef.NEW);

        } else {
          rmNode.context.getDispatcher().getEventHandler()
                  .handle(new NodeRemovedSchedulerEvent(rmNode, event.
                                  getTransactionState()));
        }

      }
      rmNode.context.getDispatcher().getEventHandler().handle(
              new NodesListManagerEvent(NodesListManagerEventType.NODE_UNUSABLE,
                      rmNode, event.
                      getTransactionState()));

      // Deactivate the node
      rmNode.context.getActiveRMNodes().remove(rmNode.nodeId);
      LOG.info(
              "Deactivating Node " + rmNode.nodeId + " as it is now " + finalState);
      rmNode.context.getInactiveRMNodes().put(rmNode.nodeId.getHost(), rmNode);
      //HOP :: Update TransactionState
      ((TransactionStateImpl) event.getTransactionState()).getRMContextInfo().
              toRemoveActiveRMNode(rmNode.getNodeID());
      ((TransactionStateImpl) event.getTransactionState()).getRMContextInfo().
              toAddInactiveRMNode(rmNode.nodeId);

      //Update the metrics
      rmNode.updateMetricsForDeactivatedNode(initialState, finalState);
    }
  }

  public static class StatusUpdateWhenHealthyTransition
          implements MultipleArcTransition<RMNodeImpl, RMNodeEvent, NodeState> {

    @Override
    public NodeState transition(RMNodeImpl rmNode, RMNodeEvent event) {

      LOG.debug("HOP :: Transition StatusUpdateWhenHealthyTransition - START");
      RMNodeStatusEvent statusEvent = (RMNodeStatusEvent) event;

      // Switch the last heartbeatresponse.
      rmNode.latestNodeHeartBeatResponse = statusEvent.getLatestResponse();
      //Update TransactionState with heartbeat
      ((TransactionStateImpl) event.getTransactionState())
              .getRMNodeInfo(rmNode.nodeId)
              .toAddLatestNodeHeartBeatResponse(rmNode.latestNodeHeartBeatResponse);

      NodeHealthStatus remoteNodeHealthStatus =
          statusEvent.getNodeHealthStatus();
      rmNode.setHealthReport(remoteNodeHealthStatus.getHealthReport());
      rmNode.setLastHealthReportTime(remoteNodeHealthStatus.
              getLastHealthReportTime());
      //HOP :: Update TransactionState

      if (!remoteNodeHealthStatus.getIsNodeHealthy()) {
        LOG.info(
            "Node " + rmNode.nodeId + " reported UNHEALTHY with details: " +
                remoteNodeHealthStatus.getHealthReport());
        LOG.debug("HOP :: nodeUpdateQueue.clear(), size=" +
            rmNode.nodeUpdateQueue.size());
        ((TransactionStateImpl) event.getTransactionState())
                .getRMNodeInfo(rmNode.nodeId)
                .toRemoveNodeUpdateQueue(rmNode.nodeUpdateQueue);
        rmNode.nodeUpdateQueue.clear();
        // Inform the scheduler
        if (rmNode.context.isDistributedEnabled()&&
          !rmNode.context.getGroupMembershipService().isLeader()) {
          //Add NodeRemovedSchedulerEvent to TransactionState
          LOG.debug("HOP :: Added Pending event to TransactionState");
          ((TransactionStateImpl) event.getTransactionState()).
                  getRMNodeInfo(rmNode.nodeId).
                  addPendingEventToAdd(rmNode.getNodeID().toString(),
                          TablesDef.PendingEventTableDef.NODE_REMOVED, 
                          TablesDef.PendingEventTableDef.NEW);

        } else {
          rmNode.context.getDispatcher().getEventHandler()
                  .handle(new NodeRemovedSchedulerEvent(rmNode, event.
                                  getTransactionState()));
        }

        rmNode.context.getDispatcher().getEventHandler().handle(
                new NodesListManagerEvent(NodesListManagerEventType.NODE_UNUSABLE,
                        rmNode, event.
                        getTransactionState()));
        // Update metrics
        rmNode.updateMetricsForDeactivatedNode(rmNode.getState(),
                NodeState.UNHEALTHY);
        return NodeState.UNHEALTHY;
      }

      // Filter the map to only obtain just launched containers and finished
      // containers.
      List<ContainerStatus> newlyLaunchedContainers =
          new ArrayList<ContainerStatus>();
      List<ContainerStatus> completedContainers =
          new ArrayList<ContainerStatus>();
      for (ContainerStatus remoteContainer : statusEvent.getContainers()) {
        ContainerId containerId = remoteContainer.getContainerId();

        // Don't bother with containers already scheduled for cleanup, or for
        // applications already killed. The scheduler doens't need to know any
        // more about this container
        //Retrieve containersToClean from NDB
        if (rmNode.containersToClean.contains(containerId)) {
          LOG.info("Container " + containerId + " already scheduled for " +
              "cleanup, no further processing");
          continue;
        }
        if (rmNode.finishedApplications.contains(
                containerId.getApplicationAttemptId().getApplicationId())) {
          LOG.info("Container " + containerId +
              " belongs to an application that is already killed," +
              " no further processing");
          continue;
        }
        LOG.debug("HOP :: remoteContainer.getState-" + remoteContainer.
                getState());
        // Process running containers
        if (remoteContainer.getState() == ContainerState.RUNNING) {
          if (!rmNode.justLaunchedContainers.containsKey(containerId)) {
            // Just launched container. RM knows about it the first time.
            LOG.debug("HOP :: justlaunched put containerId=" + containerId);
            rmNode.justLaunchedContainers.put(containerId, remoteContainer);
            ((TransactionStateImpl) event.getTransactionState())
                    .getRMNodeInfo(rmNode.nodeId)
                    .toAddJustLaunchedContainers(containerId, remoteContainer);
            newlyLaunchedContainers.add(remoteContainer);        
          }
        } else {
          // A finished container
          LOG.debug(
              "HOP :: justlaunched remove containerId (finished container)=" +
                  containerId);
          ContainerStatus status = 
                  rmNode.justLaunchedContainers.remove(containerId);
          if (status != null) {
            ((TransactionStateImpl) event.getTransactionState())
                    .getRMNodeInfo(rmNode.nodeId)
                    .toRemoveJustLaunchedContainers(containerId,status);
          }
          completedContainers.add(remoteContainer);

        }
      }
      if (!newlyLaunchedContainers.isEmpty()
              || !completedContainers.isEmpty()) {
        if(!completedContainers.isEmpty()){
          String containers="";
          for(ContainerStatus s : completedContainers){
            containers = containers + ", " + s.getContainerId();
          }
          LOG.debug("adding completed Containers to node " + rmNode.getNodeID() 
                  + " " + containers);
        }
        UpdatedContainerInfo uci
                = new UpdatedContainerInfo(newlyLaunchedContainers,
                        completedContainers, rmNode.updatedContainerInfoId++);
        if(completedContainers.size()>0){
          LOG.debug(event.getNodeId() + " adding " + completedContainers.size() + 
                  " completed containers in " + uci.getUpdatedContainerInfoId() + 
                  " pending event " +
                  ((TransactionStateImpl) event.getTransactionState()).
                          getRMNodeInfo(rmNode.nodeId).getPendingId());
        }
        ((TransactionStateImpl) event.getTransactionState())
                .getRMNodeInfo(rmNode.nodeId).toAddNodeUpdateQueue(uci);
        rmNode.nodeUpdateQueue.add(uci);
        if (!rmNode.context.isDistributedEnabled() || (rmNode.context.
                getGroupMembershipService().isLeader() && rmNode.context.
                getGroupMembershipService().isLeadingRT())) {
          List<io.hops.metadata.yarn.entity.ContainerStatus> containersToLog
                  = new ArrayList<io.hops.metadata.yarn.entity.ContainerStatus>();
          for (ContainerStatus status : newlyLaunchedContainers) {
            containersToLog.add(
                    new io.hops.metadata.yarn.entity.ContainerStatus(
                            status.getContainerId().toString(), status.
                            getState().
                            toString(), status.getDiagnostics(), status.
                            getExitStatus(), "",
                            0,
                            io.hops.metadata.yarn.entity.ContainerStatus.Type.UCI));
          }
          for (ContainerStatus status : completedContainers) {
            containersToLog.add(
                    new io.hops.metadata.yarn.entity.ContainerStatus(
                            status.getContainerId().toString(), status.
                            getState().
                            toString(), status.getDiagnostics(), status.
                            getExitStatus(), "",
                            0, 
                            io.hops.metadata.yarn.entity.ContainerStatus.Type.UCI));
          }
          ContainersLogsService logService = rmNode.context.
                  getContainersLogsService();
          if (logService != null) {
            logService.insertEvent(containersToLog);
          }
        }
      }

      //HOP :: Get nextHeartBeat from NDB
      LOG.debug(
              "HOP :: next herbeat node " + rmNode.nextHeartBeat + " nexthb "
              + rmNode.nextHeartBeat);
      if (rmNode.nextHeartBeat) {
        LOG.debug("set next HeartBeat to false " + rmNode.nodeId);
        rmNode.nextHeartBeat = false;
        ((TransactionStateImpl) event.getTransactionState())
                .getRMNodeInfo(rmNode.nodeId)
                .toAddNextHeartbeat(rmNode.nodeId.
                        toString(), rmNode.nextHeartBeat);
        ((TransactionStateImpl) event.getTransactionState()).
              toUpdateRMNode(rmNode);
        if (rmNode.context.isDistributedEnabled() &&
          !rmNode.context.getGroupMembershipService().isLeader()) {
          //Add NodeUpdatedSchedulerEvent to TransactionState
          LOG.debug(
                  "HOP_pending RT adding pending event<SCHEDULER_FINISHED_PROCESSING>"
                  + rmNode.nodeId.toString() + " pending id : " + ((TransactionStateImpl) event.getTransactionState())
                .getRMNodeInfo(rmNode.nodeId).getPendingId() + 
                          " hbid " + ((RMNodeStatusEvent)event).
                                  getLatestResponse().getResponseId());
          
          ((TransactionStateImpl) event.getTransactionState())
                  .getRMNodeInfo(rmNode.nodeId).addPendingEventToAdd(rmNode.
                          getNodeID().toString(),
                          TablesDef.PendingEventTableDef.NODE_UPDATED,
                          TablesDef.PendingEventTableDef.SCHEDULER_FINISHED_PROCESSING);
        } else {
          rmNode.context.getDispatcher().getEventHandler().handle(
                  new NodeUpdateSchedulerEvent(rmNode, event.
                          getTransactionState()));
        }
      } else if (rmNode.context.isDistributedEnabled() &&
          !rmNode.context.getGroupMembershipService().isLeader()) {
        //Add NodeUpdatedSchedulerEvent to TransactionState

        LOG.debug(
                "HOP_pending RT adding pending event<SCHEDULER_NOT_FINISHED_PROCESSING>"
                + rmNode.nodeId.toString() + " pending id : " + 
                        ((TransactionStateImpl) event.getTransactionState())
                .getRMNodeInfo(rmNode.nodeId).getPendingId()+ " hbid " +
                        ((RMNodeStatusEvent)event).getLatestResponse().
                                getResponseId());
        ((TransactionStateImpl) event.getTransactionState())
                .getRMNodeInfo(rmNode.nodeId).addPendingEventToAdd(rmNode.
                        getNodeID().toString(),
                        TablesDef.PendingEventTableDef.NODE_UPDATED,
                        TablesDef.PendingEventTableDef.SCHEDULER_NOT_FINISHED_PROCESSING);
      }

      //TODO: Consider adding this to TransactionState
      // Update DTRenewer in secure mode to keep these apps alive. Today this is
      // needed for log-aggregation to finish long after the apps are gone.
      if (UserGroupInformation.isSecurityEnabled()) {
        rmNode.context.getDelegationTokenRenewer()
                .updateKeepAliveApplications(statusEvent.getKeepAliveAppIds());
      }
      return NodeState.RUNNING;
    }
  }

  public void setPersisted(boolean persisted) {
    this.persisted = persisted;
    LOG.debug("seting persisted to " + persisted + " heartbeat node " +
        this.nodeId.toString());
  }

  public boolean getPersisted() {
    return this.persisted;
  }

  public static class StatusUpdateWhenUnHealthyTransition
          implements MultipleArcTransition<RMNodeImpl, RMNodeEvent, NodeState> {

    @Override
    public NodeState transition(RMNodeImpl rmNode, RMNodeEvent event) {

      LOG.debug("HOP :: Transition StatusUpdateWhenUnHealthyTransition");
      RMNodeStatusEvent statusEvent = (RMNodeStatusEvent) event;

      // Switch the last heartbeatresponse.
      rmNode.latestNodeHeartBeatResponse = statusEvent.getLatestResponse();
      //Update TransactionState with heartbeat
      ((TransactionStateImpl) event.getTransactionState())
              .getRMNodeInfo(rmNode.nodeId)
              .toAddLatestNodeHeartBeatResponse(
                      rmNode.latestNodeHeartBeatResponse);
      NodeHealthStatus remoteNodeHealthStatus = statusEvent.
              getNodeHealthStatus();
      rmNode.setHealthReport(remoteNodeHealthStatus.getHealthReport());
      rmNode.setLastHealthReportTime(remoteNodeHealthStatus.
              getLastHealthReportTime());
      //HOP :: Update TransactionState
      ((TransactionStateImpl) event.getTransactionState()).
              toUpdateRMNode(rmNode);

      if (remoteNodeHealthStatus.getIsNodeHealthy()) {
        if (rmNode.context.isDistributedEnabled()&&
          !rmNode.context.getGroupMembershipService().isLeader()) {
          //Add NodeAddedSchedulerEvent to TransactionState
          LOG.debug("HOP :: Added Pending event to TransactionState");
          ((TransactionStateImpl) event.getTransactionState()).getRMNodeInfo(
                  rmNode.getNodeID()).
                  addPendingEventToAdd(rmNode.getNodeID().toString(),
                          TablesDef.PendingEventTableDef.NODE_ADDED, TablesDef.PendingEventTableDef.NEW);

        } else {
          rmNode.context.getDispatcher().getEventHandler()
                  .handle(new NodeAddedSchedulerEvent(rmNode, event.
                                  getTransactionState()));
        }

        rmNode.context.getDispatcher().getEventHandler().handle(
                new NodesListManagerEvent(NodesListManagerEventType.NODE_USABLE,
                        rmNode, event.
                        getTransactionState()));
        // ??? how about updating metrics before notifying to ensure that
        // notifiers get update metadata because they will very likely query it
        // upon notification
        // Update metrics
        rmNode.updateMetricsForRejoinedNode(NodeState.UNHEALTHY);
        return NodeState.RUNNING;
      }
      return NodeState.UNHEALTHY;
    }
  }

  @Override
  public List<UpdatedContainerInfo> pullContainerUpdates(TransactionState ts) {
    List<UpdatedContainerInfo> latestContainerInfoList =
        new ArrayList<UpdatedContainerInfo>();
    while (nodeUpdateQueue.peek() != null) {
      //HOP :: Update TransactionState

      UpdatedContainerInfo uci = nodeUpdateQueue.poll();
      latestContainerInfoList.add(uci);
    }
      if (ts != null) {
        ((TransactionStateImpl) ts).getRMNodeInfo(this.nodeId).
                toRemoveNodeUpdateQueue(latestContainerInfoList);
      }
    this.nextHeartBeat = true;

    //HOP :: Update RMNode
    if (ts != null) {
      ((TransactionStateImpl) ts).getRMNodeInfo(this.nodeId)
              .toAddNextHeartbeat(this.nodeId.
                      toString(), this.nextHeartBeat);
      //((TransactionStateImpl) ts).toUpdateRMNode(this);
    }
    return latestContainerInfoList;
  }

  public void setNextHeartBeat(boolean nextHeartBeat) {
    this.nextHeartBeat = nextHeartBeat;
  }

  @VisibleForTesting
  public int getQueueSize() {
    return nodeUpdateQueue.size();
  }

  @VisibleForTesting
  public ConcurrentLinkedQueue<UpdatedContainerInfo> getQueue() {
    return nodeUpdateQueue;
  }
}<|MERGE_RESOLUTION|>--- conflicted
+++ resolved
@@ -436,11 +436,6 @@
     this.writeLock.lock();
 
     try {
-<<<<<<< HEAD
-=======
-        //TORECOVER should we realy clear here?
-      this.finishedApplications.clear();
->>>>>>> 66b49a24
       this.finishedApplications.addAll(newList);
     } finally {
       this.writeLock.unlock();
