/**
 * Licensed to the Apache Software Foundation (ASF) under one
 * or more contributor license agreements.  See the NOTICE file
 * distributed with this work for additional information
 * regarding copyright ownership.  The ASF licenses this file
 * to you under the Apache License, Version 2.0 (the
 * "License"); you may not use this file except in compliance
 * with the License.  You may obtain a copy of the License at
 *
 *     http://www.apache.org/licenses/LICENSE-2.0
 *
 * Unless required by applicable law or agreed to in writing, software
 * distributed under the License is distributed on an "AS IS" BASIS,
 * WITHOUT WARRANTIES OR CONDITIONS OF ANY KIND, either express or implied.
 * See the License for the specific language governing permissions and
 * limitations under the License.
 */

package org.apache.hadoop.yarn.server.resourcemanager.scheduler.capacity;

import java.io.IOException;
import java.util.ArrayList;
import java.util.Collection;
import java.util.Collections;
import java.util.Comparator;
import java.util.HashMap;
import java.util.HashSet;
import java.util.Iterator;
import java.util.List;
import java.util.Map;
import java.util.Set;
import java.util.TreeSet;

import org.apache.commons.lang.StringUtils;
import org.apache.commons.lang.mutable.MutableObject;
import org.apache.commons.logging.Log;
import org.apache.commons.logging.LogFactory;
import org.apache.hadoop.classification.InterfaceAudience.Private;
import org.apache.hadoop.classification.InterfaceStability.Unstable;
import org.apache.hadoop.security.AccessControlException;
import org.apache.hadoop.security.UserGroupInformation;
import org.apache.hadoop.security.authorize.AccessControlList;
import org.apache.hadoop.yarn.api.records.ApplicationAttemptId;
import org.apache.hadoop.yarn.api.records.ApplicationId;
import org.apache.hadoop.yarn.api.records.Container;
import org.apache.hadoop.yarn.api.records.ContainerId;
import org.apache.hadoop.yarn.api.records.ContainerStatus;
import org.apache.hadoop.yarn.api.records.NodeId;
import org.apache.hadoop.yarn.api.records.Priority;
import org.apache.hadoop.yarn.api.records.QueueACL;
import org.apache.hadoop.yarn.api.records.QueueInfo;
import org.apache.hadoop.yarn.api.records.QueueState;
import org.apache.hadoop.yarn.api.records.QueueUserACLInfo;
import org.apache.hadoop.yarn.api.records.Resource;
import org.apache.hadoop.yarn.api.records.ResourceRequest;
import org.apache.hadoop.yarn.factories.RecordFactory;
import org.apache.hadoop.yarn.factory.providers.RecordFactoryProvider;
import org.apache.hadoop.yarn.nodelabels.CommonNodeLabelsManager;
import org.apache.hadoop.yarn.security.AccessType;
import org.apache.hadoop.yarn.server.resourcemanager.RMContext;
import org.apache.hadoop.yarn.server.resourcemanager.nodelabels.RMNodeLabelsManager;
import org.apache.hadoop.yarn.server.resourcemanager.rmcontainer.RMContainer;
import org.apache.hadoop.yarn.server.resourcemanager.rmcontainer.RMContainerEventType;
import org.apache.hadoop.yarn.server.resourcemanager.rmcontainer.RMContainerState;
import org.apache.hadoop.yarn.server.resourcemanager.scheduler.ActiveUsersManager;
import org.apache.hadoop.yarn.server.resourcemanager.scheduler.NodeType;
import org.apache.hadoop.yarn.server.resourcemanager.scheduler.ResourceLimits;
import org.apache.hadoop.yarn.server.resourcemanager.scheduler.ResourceUsage;
import org.apache.hadoop.yarn.server.resourcemanager.scheduler.SchedulerAppUtils;
import org.apache.hadoop.yarn.server.resourcemanager.scheduler.SchedulerApplicationAttempt;
import org.apache.hadoop.yarn.server.resourcemanager.scheduler.SchedulerUtils;
import org.apache.hadoop.yarn.server.resourcemanager.scheduler.common.fica.FiCaSchedulerApp;
import org.apache.hadoop.yarn.server.resourcemanager.scheduler.common.fica.FiCaSchedulerNode;
import org.apache.hadoop.yarn.server.utils.BuilderUtils;
import org.apache.hadoop.yarn.server.utils.Lock;
import org.apache.hadoop.yarn.server.utils.Lock.NoLock;
import org.apache.hadoop.yarn.util.resource.Resources;

import com.google.common.annotations.VisibleForTesting;

import java.util.concurrent.ConcurrentHashMap;
import java.util.concurrent.ConcurrentSkipListSet;

@Private
@Unstable
public class LeafQueue extends AbstractCSQueue {
  private static final Log LOG = LogFactory.getLog(LeafQueue.class);

  private float absoluteUsedCapacity = 0.0f;
  private int userLimit;
  private float userLimitFactor;

  protected int maxApplications;
  protected int maxApplicationsPerUser;
  
  private float maxAMResourcePerQueuePercent;
  
  private int nodeLocalityDelay;

  Map<ApplicationId, FiCaSchedulerApp> activeApplications;
  Set<ApplicationId> applicationsToActivate;
  Set<ApplicationId> applicationsToDeactivate;
  Set<FiCaSchedulerApp> activeApplicationsWithRequests;
  Set<ApplicationId> pendingApplicationsWithRequests;
  
  Map<ApplicationAttemptId, FiCaSchedulerApp> applicationAttemptMap = 
      new HashMap<ApplicationAttemptId, FiCaSchedulerApp>();
  
  Set<FiCaSchedulerApp> pendingApplications;
  
  private float minimumAllocationFactor;

  private Map<String, User> users = new HashMap<String, User>();

  private final RecordFactory recordFactory = 
    RecordFactoryProvider.getRecordFactory(null);

  private CapacitySchedulerContext scheduler;
  
  private final ActiveUsersManager activeUsersManager;

  // cache last cluster resource to compute actual capacity
  private Resource lastClusterResource = Resources.none();
  
  // absolute capacity as a resource (based on cluster resource)
  private Resource absoluteCapacityResource = Resources.none();
  
  private final QueueResourceLimitsInfo queueResourceLimitsInfo =
      new QueueResourceLimitsInfo();
  
  private volatile ResourceLimits cachedResourceLimitsForHeadroom = null;
  
  public LeafQueue(CapacitySchedulerContext cs, 
      String queueName, CSQueue parent, CSQueue old) throws IOException {
    super(cs, queueName, parent, old);
    this.scheduler = cs;

    this.activeUsersManager = new ActiveUsersManager(metrics); 

    if(LOG.isDebugEnabled()) {
      LOG.debug("LeafQueue:" + " name=" + queueName
        + ", fullname=" + getQueuePath());
    }

    Comparator<FiCaSchedulerApp> applicationComparator =
        cs.getApplicationComparator();
    this.pendingApplications = 
        new TreeSet<FiCaSchedulerApp>(applicationComparator);
    this.activeApplications = new HashMap<>();
    this.activeApplicationsWithRequests = new TreeSet<FiCaSchedulerApp>(
            applicationComparator);
    this.pendingApplicationsWithRequests = new HashSet<>();
    applicationsToActivate = new ConcurrentSkipListSet<>();
    applicationsToDeactivate = new ConcurrentSkipListSet<>();
    setupQueueConfigs(cs.getClusterResource());
  }

  protected synchronized void setupQueueConfigs(Resource clusterResource)
      throws IOException {
    super.setupQueueConfigs(clusterResource);
    
    this.lastClusterResource = clusterResource;
    updateAbsoluteCapacityResource(clusterResource);
    
    this.cachedResourceLimitsForHeadroom = new ResourceLimits(clusterResource);
    
    // Initialize headroom info, also used for calculating application 
    // master resource limits.  Since this happens during queue initialization
    // and all queues may not be realized yet, we'll use (optimistic) 
    // absoluteMaxCapacity (it will be replaced with the more accurate 
    // absoluteMaxAvailCapacity during headroom/userlimit/allocation events)
    setQueueResourceLimitsInfo(clusterResource);

    CapacitySchedulerConfiguration conf = csContext.getConfiguration();
    userLimit = conf.getUserLimit(getQueuePath());
    userLimitFactor = conf.getUserLimitFactor(getQueuePath());

    maxApplications = conf.getMaximumApplicationsPerQueue(getQueuePath());
    if (maxApplications < 0) {
      int maxSystemApps = conf.getMaximumSystemApplications();
      maxApplications =
          (int) (maxSystemApps * queueCapacities.getAbsoluteCapacity());
    }
    maxApplicationsPerUser = Math.min(maxApplications,
        (int)(maxApplications * (userLimit / 100.0f) * userLimitFactor));
    
    maxAMResourcePerQueuePercent =
        conf.getMaximumApplicationMasterResourcePerQueuePercent(getQueuePath());

    if (!SchedulerUtils.checkQueueLabelExpression(
        this.accessibleLabels, this.defaultLabelExpression, null)) {
      throw new IOException("Invalid default label expression of "
          + " queue="
          + getQueueName()
          + " doesn't have permission to access all labels "
          + "in default label expression. labelExpression of resource request="
          + (this.defaultLabelExpression == null ? ""
              : this.defaultLabelExpression)
          + ". Queue labels="
          + (getAccessibleNodeLabels() == null ? "" : StringUtils.join(
              getAccessibleNodeLabels().iterator(), ',')));
    }
    
    nodeLocalityDelay = conf.getNodeLocalityDelay();

    // re-init this since max allocation could have changed
    this.minimumAllocationFactor =
        Resources.ratio(resourceCalculator,
            Resources.subtract(maximumAllocation, minimumAllocation),
            maximumAllocation);

    StringBuilder aclsString = new StringBuilder();
    for (Map.Entry<AccessType, AccessControlList> e : acls.entrySet()) {
      aclsString.append(e.getKey() + ":" + e.getValue().getAclString());
    }

    StringBuilder labelStrBuilder = new StringBuilder(); 
    if (accessibleLabels != null) {
      for (String s : accessibleLabels) {
        labelStrBuilder.append(s);
        labelStrBuilder.append(",");
      }
    }

    LOG.info("Initializing " + queueName + "\n" +
        "capacity = " + queueCapacities.getCapacity() +
        " [= (float) configuredCapacity / 100 ]" + "\n" + 
        "asboluteCapacity = " + queueCapacities.getAbsoluteCapacity() +
        " [= parentAbsoluteCapacity * capacity ]" + "\n" +
        "maxCapacity = " + queueCapacities.getMaximumCapacity() +
        " [= configuredMaxCapacity ]" + "\n" +
        "absoluteMaxCapacity = " + queueCapacities.getAbsoluteMaximumCapacity() +
        " [= 1.0 maximumCapacity undefined, " +
        "(parentAbsoluteMaxCapacity * maximumCapacity) / 100 otherwise ]" + 
        "\n" +
        "userLimit = " + userLimit +
        " [= configuredUserLimit ]" + "\n" +
        "userLimitFactor = " + userLimitFactor +
        " [= configuredUserLimitFactor ]" + "\n" +
        "maxApplications = " + maxApplications +
        " [= configuredMaximumSystemApplicationsPerQueue or" + 
        " (int)(configuredMaximumSystemApplications * absoluteCapacity)]" + 
        "\n" +
        "maxApplicationsPerUser = " + maxApplicationsPerUser +
        " [= (int)(maxApplications * (userLimit / 100.0f) * " +
        "userLimitFactor) ]" + "\n" +
        "usedCapacity = " + queueCapacities.getUsedCapacity() +
        " [= usedResourcesMemory / " +
        "(clusterResourceMemory * absoluteCapacity)]" + "\n" +
        "absoluteUsedCapacity = " + absoluteUsedCapacity +
        " [= usedResourcesMemory / clusterResourceMemory]" + "\n" +
        "maxAMResourcePerQueuePercent = " + maxAMResourcePerQueuePercent +
        " [= configuredMaximumAMResourcePercent ]" + "\n" +
        "minimumAllocationFactor = " + minimumAllocationFactor +
        " [= (float)(maximumAllocationMemory - minimumAllocationMemory) / " +
        "maximumAllocationMemory ]" + "\n" +
        "maximumAllocation = " + maximumAllocation +
        " [= configuredMaxAllocation ]" + "\n" +
        "numContainers = " + numContainers +
        " [= currentNumContainers ]" + "\n" +
        "state = " + state +
        " [= configuredState ]" + "\n" +
        "acls = " + aclsString +
        " [= configuredAcls ]" + "\n" + 
        "nodeLocalityDelay = " + nodeLocalityDelay + "\n" +
        "labels=" + labelStrBuilder.toString() + "\n" +
        "nodeLocalityDelay = " +  nodeLocalityDelay + "\n" +
        "reservationsContinueLooking = " +
        reservationsContinueLooking + "\n" +
        "preemptionDisabled = " + getPreemptionDisabled() + "\n");
  }

  @Override
  public String getQueuePath() {
    return getParent().getQueuePath() + "." + getQueueName();
  }

  /**
   * Used only by tests.
   */
  @Private
  public float getMinimumAllocationFactor() {
    return minimumAllocationFactor;
  }
  
  /**
   * Used only by tests.
   */
  @Private
  public float getMaxAMResourcePerQueuePercent() {
    return maxAMResourcePerQueuePercent;
  }

  public int getMaxApplications() {
    return maxApplications;
  }

  public synchronized int getMaxApplicationsPerUser() {
    return maxApplicationsPerUser;
  }

  @Override
  public ActiveUsersManager getActiveUsersManager() {
    return activeUsersManager;
  }

  @Override
  public List<CSQueue> getChildQueues() {
    return null;
  }
  
  /**
   * Set user limit - used only for testing.
   * @param userLimit new user limit
   */
  synchronized void setUserLimit(int userLimit) {
    this.userLimit = userLimit;
  }

  /**
   * Set user limit factor - used only for testing.
   * @param userLimitFactor new user limit factor
   */
  synchronized void setUserLimitFactor(float userLimitFactor) {
    this.userLimitFactor = userLimitFactor;
  }

  @Override
  public synchronized int getNumApplications() {
    return getNumPendingApplications() + getNumActiveApplications();
  }

  public synchronized int getNumPendingApplications() {
    return pendingApplications.size();
  }

  public synchronized int getNumActiveApplications() {
    return activeApplications.size();
  }

  @Private
  public synchronized int getNumApplications(String user) {
    return getUser(user).getTotalApplications();
  }

  @Private
  public synchronized int getNumPendingApplications(String user) {
    return getUser(user).getPendingApplications();
  }

  @Private
  public synchronized int getNumActiveApplications(String user) {
    return getUser(user).getActiveApplications();
  }
  
  public synchronized int getNumContainers() {
    return numContainers;
  }

  @Override
  public synchronized QueueState getState() {
    return state;
  }

  @Private
  public synchronized int getUserLimit() {
    return userLimit;
  }

  @Private
  public synchronized float getUserLimitFactor() {
    return userLimitFactor;
  }

  @Override
  public synchronized QueueInfo getQueueInfo(
      boolean includeChildQueues, boolean recursive) {
    QueueInfo queueInfo = getQueueInfo();
    return queueInfo;
  }

  @Override
  public synchronized List<QueueUserACLInfo> 
  getQueueUserAclInfo(UserGroupInformation user) {
    QueueUserACLInfo userAclInfo = 
      recordFactory.newRecordInstance(QueueUserACLInfo.class);
    List<QueueACL> operations = new ArrayList<QueueACL>();
    for (QueueACL operation : QueueACL.values()) {
      if (hasAccess(operation, user)) {
        operations.add(operation);
      }
    }

    userAclInfo.setQueueName(getQueueName());
    userAclInfo.setUserAcls(operations);
    return Collections.singletonList(userAclInfo);
  }

  @Private
  public int getNodeLocalityDelay() {
    return nodeLocalityDelay;
  }
  
  public String toString() {
    return queueName + ": " + 
        "capacity=" + queueCapacities.getCapacity() + ", " + 
        "absoluteCapacity=" + queueCapacities.getAbsoluteCapacity() + ", " + 
        "usedResources=" + queueUsage.getUsed() +  ", " +
        "usedCapacity=" + getUsedCapacity() + ", " + 
        "absoluteUsedCapacity=" + getAbsoluteUsedCapacity() + ", " +
        "numApps=" + getNumApplications() + ", " + 
        "numContainers=" + getNumContainers();  
  }
  
  @VisibleForTesting
  public synchronized void setNodeLabelManager(RMNodeLabelsManager mgr) {
    this.labelManager = mgr;
  }

  @VisibleForTesting
  public synchronized User getUser(String userName) {
    User user = users.get(userName);
    if (user == null) {
      user = new User();
      users.put(userName, user);
    }
    return user;
  }

  /**
   * @return an ArrayList of UserInfo objects who are active in this queue
   */
  public synchronized ArrayList<UserInfo> getUsers() {
    ArrayList<UserInfo> usersToReturn = new ArrayList<UserInfo>();
    for (Map.Entry<String, User> entry : users.entrySet()) {
      User user = entry.getValue();
      Resource usedRes = Resource.newInstance(0, 0);
      for (String nl : getAccessibleLabelSet()) {
        Resources.addTo(usedRes, user.getUsed(nl));
      }
      usersToReturn.add(new UserInfo(entry.getKey(), usedRes,
          user.getActiveApplications(), user
          .getPendingApplications(), Resources.clone(user
          .getConsumedAMResources()), Resources.clone(user
          .getUserResourceLimit())));
    }
    return usersToReturn;
  }

  /**
   * Gets the labels which are accessible by this queue. If ANY label can be
   * accessed, put all labels in the set.
   * @return accessiglbe node labels
   */
  protected final Set<String> getAccessibleLabelSet() {
    Set<String> nodeLabels = new HashSet<String>();
    if (this.getAccessibleNodeLabels().contains(RMNodeLabelsManager.ANY)) {
      nodeLabels.addAll(labelManager.getClusterNodeLabels());
    } else {
      nodeLabels.addAll(this.getAccessibleNodeLabels());
    }
    nodeLabels.add(RMNodeLabelsManager.NO_LABEL);
    return nodeLabels;
  }

  @Override
  public synchronized void reinitialize(
      CSQueue newlyParsedQueue, Resource clusterResource) 
  throws IOException {
    // Sanity check
    if (!(newlyParsedQueue instanceof LeafQueue) || 
        !newlyParsedQueue.getQueuePath().equals(getQueuePath())) {
      throw new IOException("Trying to reinitialize " + getQueuePath() + 
          " from " + newlyParsedQueue.getQueuePath());
    }

    LeafQueue newlyParsedLeafQueue = (LeafQueue)newlyParsedQueue;

    // don't allow the maximum allocation to be decreased in size
    // since we have already told running AM's the size
    Resource oldMax = getMaximumAllocation();
    Resource newMax = newlyParsedLeafQueue.getMaximumAllocation();
    if (newMax.getMemory() < oldMax.getMemory()
        || newMax.getVirtualCores() < oldMax.getVirtualCores()) {
      throw new IOException(
          "Trying to reinitialize "
              + getQueuePath()
              + " the maximum allocation size can not be decreased!"
              + " Current setting: " + oldMax
              + ", trying to set it to: " + newMax);
    }

    setupQueueConfigs(clusterResource);

    // queue metrics are updated, more resource may be available
    // activate the pending applications if possible
    activateApplications();
  }

  @Override
  public void submitApplicationAttempt(FiCaSchedulerApp application,
      String userName) {
    // Careful! Locking order is important!
    synchronized (this) {
      User user = getUser(userName);
      // Add the attempt to our data-structures
      addApplicationAttempt(application, user);
    }

    // We don't want to update metrics for move app
    if (application.isPending()) {
      metrics.submitAppAttempt(userName);
    }
    getParent().submitApplicationAttempt(application, userName);
  }

  @Override
  public void submitApplication(ApplicationId applicationId, String userName,
      String queue)  throws AccessControlException {
    // Careful! Locking order is important!

    // Check queue ACLs
    UserGroupInformation userUgi = UserGroupInformation.createRemoteUser(userName);
    if (!hasAccess(QueueACL.SUBMIT_APPLICATIONS, userUgi)
        && !hasAccess(QueueACL.ADMINISTER_QUEUE, userUgi)) {
      throw new AccessControlException("User " + userName + " cannot submit" +
          " applications to queue " + getQueuePath());
    }

    User user = null;
    synchronized (this) {

      // Check if the queue is accepting jobs
      if (getState() != QueueState.RUNNING) {
        String msg = "Queue " + getQueuePath() +
        " is STOPPED. Cannot accept submission of application: " + applicationId;
        LOG.info(msg);
        throw new AccessControlException(msg);
      }

      // Check submission limits for queues
      if (getNumApplications() >= getMaxApplications()) {
        String msg = "Queue " + getQueuePath() + 
        " already has " + getNumApplications() + " applications," +
        " cannot accept submission of application: " + applicationId;
        LOG.info(msg);
        throw new AccessControlException(msg);
      }

      // Check submission limits for the user on this queue
      user = getUser(userName);
      if (user.getTotalApplications() >= getMaxApplicationsPerUser()) {
        String msg = "Queue " + getQueuePath() + 
        " already has " + user.getTotalApplications() + 
        " applications from user " + userName + 
        " cannot accept submission of application: " + applicationId;
        LOG.info(msg);
        throw new AccessControlException(msg);
      }
    }

    // Inform the parent queue
    try {
      getParent().submitApplication(applicationId, userName, queue);
    } catch (AccessControlException ace) {
      LOG.info("Failed to submit application to parent-queue: " + 
          getParent().getQueuePath(), ace);
      throw ace;
    }

  }
  
  public synchronized Resource getAMResourceLimit() {
     /* 
      * The limit to the amount of resources which can be consumed by
      * application masters for applications running in the queue
      * is calculated by taking the greater of the max resources currently
      * available to the queue (see absoluteMaxAvailCapacity) and the absolute
      * resources guaranteed for the queue and multiplying it by the am
      * resource percent.
      *
      * This is to allow a queue to grow its (proportional) application 
      * master resource use up to its max capacity when other queues are 
      * idle but to scale back down to it's guaranteed capacity as they 
      * become busy.
      *
      */
     Resource queueCurrentLimit;
     synchronized (queueResourceLimitsInfo) {
       queueCurrentLimit = queueResourceLimitsInfo.getQueueCurrentLimit();
     }
     Resource queueCap = Resources.max(resourceCalculator, lastClusterResource,
       absoluteCapacityResource, queueCurrentLimit);
     return Resources.multiplyAndNormalizeUp( 
          resourceCalculator,
          queueCap, 
          maxAMResourcePerQueuePercent, minimumAllocation);
  }
  
  public synchronized Resource getUserAMResourceLimit() {
     /*
      * The user amresource limit is based on the same approach as the 
      * user limit (as it should represent a subset of that).  This means that
      * it uses the absolute queue capacity instead of the max and is modified
      * by the userlimit and the userlimit factor as is the userlimit
      *
      */ 
     float effectiveUserLimit = Math.max(userLimit / 100.0f, 1.0f /    
       Math.max(getActiveUsersManager().getNumActiveUsers(), 1));
     
     return Resources.multiplyAndNormalizeUp( 
          resourceCalculator,
          absoluteCapacityResource, 
          maxAMResourcePerQueuePercent * effectiveUserLimit  *
            userLimitFactor, minimumAllocation);
  }

  private synchronized void activateApplications() {
    //limit of allowed resource usage for application masters
    Resource amLimit = getAMResourceLimit();
    Resource userAMLimit = getUserAMResourceLimit();

    for (Iterator<FiCaSchedulerApp> i=pendingApplications.iterator(); 
         i.hasNext(); ) {
      FiCaSchedulerApp application = i.next();
      
      // Check am resource limit
      Resource amIfStarted = 
        Resources.add(application.getAMResource(), queueUsage.getAMUsed());
      
      if (LOG.isDebugEnabled()) {
        LOG.debug("application AMResource " + application.getAMResource() +
          " maxAMResourcePerQueuePercent " + maxAMResourcePerQueuePercent +
          " amLimit " + amLimit +
          " lastClusterResource " + lastClusterResource +
          " amIfStarted " + amIfStarted);
      }
      
      if (!Resources.lessThanOrEqual(
        resourceCalculator, lastClusterResource, amIfStarted, amLimit)) {
        if (getNumActiveApplications() < 1) {
          LOG.warn("maximum-am-resource-percent is insufficient to start a" +
            " single application in queue, it is likely set too low." +
            " skipping enforcement to allow at least one application to start"); 
        } else {
          LOG.info("not starting application as amIfStarted exceeds amLimit");
          continue;
        }
      }
      
      // Check user am resource limit
      
      User user = getUser(application.getUser());
      
      Resource userAmIfStarted = 
        Resources.add(application.getAMResource(),
          user.getConsumedAMResources());
        
      if (!Resources.lessThanOrEqual(
          resourceCalculator, lastClusterResource, userAmIfStarted, 
          userAMLimit)) {
        if (getNumActiveApplications() < 1) {
          LOG.warn("maximum-am-resource-percent is insufficient to start a" +
            " single application in queue for user, it is likely set too low." +
            " skipping enforcement to allow at least one application to start"); 
        } else {
          LOG.info("not starting application as amIfStarted exceeds " +
            "userAmLimit");
          continue;
        }
      }
      user.activateApplication();
      activeApplications.put(application.getApplicationId(),application);
      if(pendingApplicationsWithRequests.remove(application.getApplicationId())){
        activeApplicationsWithRequests.add(application);
      }
      queueUsage.incAMUsed(application.getAMResource());
      user.getResourceUsage().incAMUsed(application.getAMResource());
      i.remove();
      LOG.info("Application " + application.getApplicationId() +
          " from user: " + application.getUser() + 
          " activated in queue: " + getQueueName());
    }
  }
  
  private synchronized void addApplicationAttempt(FiCaSchedulerApp application,
      User user) {
    // Accept 
    user.submitApplication();
    pendingApplications.add(application);
    applicationAttemptMap.put(application.getApplicationAttemptId(), application);

    // Activate applications
    activateApplications();
    
    LOG.info("Application added -" +
        " appId: " + application.getApplicationId() +
        " user: " + user + "," + " leaf-queue: " + getQueueName() +
        " #user-pending-applications: " + user.getPendingApplications() +
        " #user-active-applications: " + user.getActiveApplications() +
        " #queue-pending-applications: " + getNumPendingApplications() +
        " #queue-active-applications: " + getNumActiveApplications()
        );
  }

  @Override
  public void finishApplication(ApplicationId application, String user) {
    // Inform the activeUsersManager
    activeUsersManager.deactivateApplication(user, application);
    // Inform the parent queue
    getParent().finishApplication(application, user);
  }

  @Override
  public void finishApplicationAttempt(FiCaSchedulerApp application, String queue) {
    // Careful! Locking order is important!
    synchronized (this) {
      removeApplicationAttempt(application, getUser(application.getUser()));
    }
    getParent().finishApplicationAttempt(application, queue);
  }

  public synchronized void removeApplicationAttempt(
      FiCaSchedulerApp application, User user) {
    deactivateApplication(application.getApplicationId());
    boolean wasActive = (activeApplications.remove(application.
            getApplicationId()) != null);
    if (!wasActive) {
      pendingApplications.remove(application);
    } else {
      queueUsage.decAMUsed(application.getAMResource());
      user.getResourceUsage().decAMUsed(application.getAMResource());
    }
    applicationAttemptMap.remove(application.getApplicationAttemptId());

    user.finishApplication(wasActive);
    if (user.getTotalApplications() == 0) {
      users.remove(application.getUser());
    }

    // Check if we can activate more applications
    activateApplications();

    LOG.info("Application removed -" +
        " appId: " + application.getApplicationId() + 
        " user: " + application.getUser() + 
        " queue: " + getQueueName() +
        " #user-pending-applications: " + user.getPendingApplications() +
        " #user-active-applications: " + user.getActiveApplications() +
        " #queue-pending-applications: " + getNumPendingApplications() +
        " #queue-active-applications: " + getNumActiveApplications()
        );
  }

  private synchronized FiCaSchedulerApp getApplication(
      ApplicationAttemptId applicationAttemptId) {
    return applicationAttemptMap.get(applicationAttemptId);
  }

  private static final CSAssignment NULL_ASSIGNMENT =
      new CSAssignment(Resources.createResource(0, 0), NodeType.NODE_LOCAL);
  
  private static final CSAssignment SKIP_ASSIGNMENT = new CSAssignment(true);
  
  private static Set<String> getRequestLabelSetByExpression(
      String labelExpression) {
    Set<String> labels = new HashSet<String>();
    if (null == labelExpression) {
      return labels;
    }
    for (String l : labelExpression.split("&&")) {
      if (l.trim().isEmpty()) {
        continue;
      }
      labels.add(l.trim());
    }
    return labels;
  }
  
  @Override
<<<<<<< HEAD
  public void activateApplication(ApplicationId app){
    applicationsToActivate.add(app);
    applicationsToDeactivate.remove(app);
    LOG.error("Activated application: " + app.toString());
    /*FiCaSchedulerApp ficaapp = activeApplications.get(app);
    if (ficaapp != null) {
      activeApplicationsWithRequests.add(ficaapp);
    } else {
      pendingApplicationsWithRequests.add(app);
    }*/
=======
  public void activateApplication(ApplicationId appId){
    applicationsToActivate.add(appId);
>>>>>>> e26f7bb4
  }
  
  @Override
  public void deactivateApplication(ApplicationId appId){
    applicationsToDeactivate.add(appId);
    applicationsToActivate.remove(appId);
    LOG.error("Deactivated application: " + appId.toString());
    /*FiCaSchedulerApp ficaapp = activeApplications.get(appId);
    if (ficaapp != null) {
      activeApplicationsWithRequests.remove(ficaapp);
    } else {
      pendingApplicationsWithRequests.remove(appId);
    }*/
  }

  @Override
  public synchronized CSAssignment assignContainers(Resource clusterResource,
      FiCaSchedulerNode node, ResourceLimits currentResourceLimits) {

    updateCurrentResourceLimits(currentResourceLimits, clusterResource);
                
    if(LOG.isDebugEnabled()) {
      LOG.debug("assignContainers: node=" + node.getNodeName()
        + " #applications=" + activeApplications.size());
    }
    
    // if our queue cannot access this node, just return
    if (!SchedulerUtils.checkQueueAccessToNode(accessibleLabels,
        node.getLabels())) {
      return NULL_ASSIGNMENT;
    }
              
    // Check for reserved resources
    RMContainer reservedContainer = node.getReservedContainer();
    if (reservedContainer != null) {
      FiCaSchedulerApp application = 
          getApplication(reservedContainer.getApplicationAttemptId());
      synchronized (application) {
        return assignReservedContainer(application, node, reservedContainer,
            clusterResource);
      }
    }
    
    Resource initAmountNeededUnreserve =
        currentResourceLimits.getAmountNeededUnreserve();
<<<<<<< HEAD

    LOG.info("to activate size: " + applicationsToActivate.size() + " to deactivate size " + applicationsToDeactivate.size());
    List<ApplicationId> toRemove = new ArrayList<>();
    for (ApplicationId appId : applicationsToActivate) {
      toRemove.add(appId);
      FiCaSchedulerApp application = activeApplications.get(appId);
      if (application != null) {
        LOG.error("Adding " + appId.toString() + " to active apps with requests");
        activeApplicationsWithRequests.add(application);
      } else {
        LOG.error("Adding " + appId.toString() + " to pending apps with requests");
        pendingApplicationsWithRequests.add(appId);
      }
    }
    applicationsToActivate.removeAll(toRemove);
    toRemove.clear();
=======
    
    List<ApplicationId> toRemove = new ArrayList<>();
>>>>>>> e26f7bb4
    for (ApplicationId appId : applicationsToDeactivate) {
      toRemove.add(appId);
      FiCaSchedulerApp app = activeApplications.get(appId);
      if (app != null) {
        LOG.error("Removing " + appId.toString() + " from active apps with requests");
        activeApplicationsWithRequests.remove(app);
      } else {
        LOG.error("Removing " + appId.toString() + " from pending apps with requests");
        pendingApplicationsWithRequests.remove(appId);
      }
    }
    applicationsToDeactivate.removeAll(toRemove);
<<<<<<< HEAD
=======
    toRemove.clear();

    for (ApplicationId appId : applicationsToActivate) {
      toRemove.add(appId);
      FiCaSchedulerApp application = activeApplications.get(appId);
      if (application != null) {
        activeApplicationsWithRequests.add(application);
      } else {
        pendingApplicationsWithRequests.add(appId);
      }
    }
    applicationsToActivate.removeAll(toRemove);

>>>>>>> e26f7bb4

    // Try to assign containers to applications in order
    for (FiCaSchedulerApp application : activeApplicationsWithRequests) {
      if(LOG.isDebugEnabled()) {
        LOG.debug("pre-assignContainers for application "
        + application.getApplicationId());
        application.showRequests();
      }

      synchronized (application) {
        // Check if this resource is on the blacklist
        if (SchedulerAppUtils.isBlacklisted(application, node, LOG)) {
          continue;
        }
        
        // Schedule in priority order
        for (Priority priority : application.getPriorities()) {
          ResourceRequest anyRequest =
              application.getResourceRequest(priority, ResourceRequest.ANY);
          if (null == anyRequest) {
            continue;
          }
          
          // Required resource
          Resource required = anyRequest.getCapability();

          // Do we need containers at this 'priority'?
          if (application.getTotalRequiredResources(priority) <= 0) {
            continue;
          }
          if (!this.reservationsContinueLooking) {
            if (!shouldAllocOrReserveNewContainer(application, priority, required)) {
              if (LOG.isDebugEnabled()) {
                LOG.debug("doesn't need containers based on reservation algo!");
              }
              continue;
            }
          }

          Set<String> requestedNodeLabels =
              getRequestLabelSetByExpression(anyRequest
                  .getNodeLabelExpression());

          // Compute user-limit & set headroom
          // Note: We compute both user-limit & headroom with the highest 
          //       priority request as the target. 
          //       This works since we never assign lower priority requests
          //       before all higher priority ones are serviced.
          Resource userLimit = 
              computeUserLimitAndSetHeadroom(application, clusterResource, 
                  required, requestedNodeLabels);
          
          currentResourceLimits.setAmountNeededUnreserve(
              initAmountNeededUnreserve);

          // Check queue max-capacity limit
          if (!super.canAssignToThisQueue(clusterResource, node.getLabels(),
              currentResourceLimits, required, application.getCurrentReservation())) {
            return NULL_ASSIGNMENT;
          }

          // Check user limit
          if (!assignToUser(clusterResource, application.getUser(), userLimit,
              application, requestedNodeLabels, currentResourceLimits)) {
            break;
          }
          
          // Inform the application it is about to get a scheduling opportunity
          application.addSchedulingOpportunity(priority);
          
          // Try to schedule
          CSAssignment assignment =  
            assignContainersOnNode(clusterResource, node, application, priority, 
                null, currentResourceLimits);

          // Did the application skip this node?
          if (assignment.getSkipped()) {
            // Don't count 'skipped nodes' as a scheduling opportunity!
            application.subtractSchedulingOpportunity(priority);
            continue;
          }
          
          // Did we schedule or reserve a container?
          Resource assigned = assignment.getResource();
          if (Resources.greaterThan(
              resourceCalculator, clusterResource, assigned, Resources.none())) {

            // Book-keeping 
            // Note: Update headroom to account for current allocation too...
            allocateResource(clusterResource, application, assigned,
                node.getLabels());
            
            // Don't reset scheduling opportunities for non-local assignments
            // otherwise the app will be delayed for each non-local assignment.
            // This helps apps with many off-cluster requests schedule faster.
            if (assignment.getType() != NodeType.OFF_SWITCH) {
              if (LOG.isDebugEnabled()) {
                LOG.debug("Resetting scheduling opportunities");
              }
              application.resetSchedulingOpportunities(priority);
            }

            LOG.error("DONE return assignment");
            // Done
            return assignment;
          } else {
            // Do not assign out of order w.r.t priorities
            LOG.error("BREAK!!!");
            break;
          }
        }
      }

      if(LOG.isDebugEnabled()) {
        LOG.debug("post-assignContainers for application "
          + application.getApplicationId());
      }
      application.showRequests();
    }
  
    return NULL_ASSIGNMENT;

  }

  private synchronized CSAssignment assignReservedContainer(
      FiCaSchedulerApp application, FiCaSchedulerNode node,
      RMContainer rmContainer, Resource clusterResource) {
    // Do we still need this reservation?
    Priority priority = rmContainer.getReservedPriority();
    if (application.getTotalRequiredResources(priority) == 0) {
      // Release
      return new CSAssignment(application, rmContainer);
    }

    // Try to assign if we have sufficient resources
    assignContainersOnNode(clusterResource, node, application, priority, 
        rmContainer, new ResourceLimits(Resources.none()));
    
    // Doesn't matter... since it's already charged for at time of reservation
    // "re-reservation" is *free*
    return new CSAssignment(Resources.none(), NodeType.NODE_LOCAL);
  }
  
  protected Resource getHeadroom(User user, Resource queueCurrentLimit,
      Resource clusterResource, FiCaSchedulerApp application, Resource required) {
    return getHeadroom(user, queueCurrentLimit, clusterResource,
	  computeUserLimit(application, clusterResource, required, user, null));
  }
  
  private Resource getHeadroom(User user, Resource currentResourceLimit,
      Resource clusterResource, Resource userLimit) {
    /** 
     * Headroom is:
     *    min(
     *        min(userLimit, queueMaxCap) - userConsumed,
     *        queueMaxCap - queueUsedResources
     *       )
     * 
     * ( which can be expressed as, 
     *  min (userLimit - userConsumed, queuMaxCap - userConsumed, 
     *    queueMaxCap - queueUsedResources)
     *  )
     *
     * given that queueUsedResources >= userConsumed, this simplifies to
     *
     * >> min (userlimit - userConsumed,   queueMaxCap - queueUsedResources) << 
     *
     */
    Resource headroom = 
      Resources.componentwiseMin(
        Resources.subtract(userLimit, user.getUsed()),
        Resources.subtract(currentResourceLimit, queueUsage.getUsed())
        );
    // Normalize it before return
    headroom =
        Resources.roundDown(resourceCalculator, headroom, minimumAllocation);
    return headroom;
  }
  
  private void setQueueResourceLimitsInfo(
      Resource clusterResource) {
    synchronized (queueResourceLimitsInfo) {
      queueResourceLimitsInfo.setQueueCurrentLimit(cachedResourceLimitsForHeadroom
          .getLimit());
      queueResourceLimitsInfo.setClusterResource(clusterResource);
    }
  }

  @Lock({LeafQueue.class, FiCaSchedulerApp.class})
  Resource computeUserLimitAndSetHeadroom(FiCaSchedulerApp application,
      Resource clusterResource, Resource required, Set<String> requestedLabels) {
    String user = application.getUser();
    User queueUser = getUser(user);

    // Compute user limit respect requested labels,
    // TODO, need consider headroom respect labels also
    Resource userLimit =
        computeUserLimit(application, clusterResource, required,
            queueUser, requestedLabels);

    setQueueResourceLimitsInfo(clusterResource);
    
    Resource headroom =
        getHeadroom(queueUser, cachedResourceLimitsForHeadroom.getLimit(),
            clusterResource, userLimit);
    
    if (LOG.isDebugEnabled()) {
      LOG.debug("Headroom calculation for user " + user + ": " + 
          " userLimit=" + userLimit + 
          " queueMaxAvailRes=" + cachedResourceLimitsForHeadroom.getLimit() +
          " consumed=" + queueUser.getUsed() + 
          " headroom=" + headroom);
    }
    
    CapacityHeadroomProvider headroomProvider = new CapacityHeadroomProvider(
      queueUser, this, application, required, queueResourceLimitsInfo);
    
    application.setHeadroomProvider(headroomProvider);

    metrics.setAvailableResourcesToUser(user, headroom);
    
    return userLimit;
  }
  
  @Lock(NoLock.class)
  private Resource computeUserLimit(FiCaSchedulerApp application,
      Resource clusterResource, Resource required, User user,
      Set<String> requestedLabels) {
    // What is our current capacity? 
    // * It is equal to the max(required, queue-capacity) if
    //   we're running below capacity. The 'max' ensures that jobs in queues
    //   with miniscule capacity (< 1 slot) make progress
    // * If we're running over capacity, then its
    //   (usedResources + required) (which extra resources we are allocating)
    Resource queueCapacity = Resource.newInstance(0, 0);
    if (requestedLabels != null && !requestedLabels.isEmpty()) {
      // if we have multiple labels to request, we will choose to use the first
      // label
      String firstLabel = requestedLabels.iterator().next();
      queueCapacity =
          Resources
              .max(resourceCalculator, clusterResource, queueCapacity,
                  Resources.multiplyAndNormalizeUp(resourceCalculator,
                      labelManager.getResourceByLabel(firstLabel,
                          clusterResource),
                      queueCapacities.getAbsoluteCapacity(firstLabel),
                      minimumAllocation));
    } else {
      // else there's no label on request, just to use absolute capacity as
      // capacity for nodes without label
      queueCapacity =
          Resources.multiplyAndNormalizeUp(resourceCalculator, labelManager
                .getResourceByLabel(CommonNodeLabelsManager.NO_LABEL, clusterResource),
              queueCapacities.getAbsoluteCapacity(), minimumAllocation);
    }

    // Allow progress for queues with miniscule capacity
    queueCapacity =
        Resources.max(
            resourceCalculator, clusterResource, 
            queueCapacity, 
            required);

    Resource currentCapacity =
        Resources.lessThan(resourceCalculator, clusterResource, 
            queueUsage.getUsed(), queueCapacity) ?
            queueCapacity : Resources.add(queueUsage.getUsed(), required);
    
    // Never allow a single user to take more than the 
    // queue's configured capacity * user-limit-factor.
    // Also, the queue's configured capacity should be higher than 
    // queue-hard-limit * ulMin
    
    final int activeUsers = activeUsersManager.getNumActiveUsers();  
    		
    Resource limit =
        Resources.roundUp(
            resourceCalculator, 
            Resources.min(
                resourceCalculator, clusterResource,   
                Resources.max(
                    resourceCalculator, clusterResource, 
                    Resources.divideAndCeil(
                        resourceCalculator, currentCapacity, activeUsers),
                    Resources.divideAndCeil(
                        resourceCalculator, 
                        Resources.multiplyAndRoundDown(
                            currentCapacity, userLimit), 
                        100)
                    ), 
                Resources.multiplyAndRoundDown(queueCapacity, userLimitFactor)
                ), 
            minimumAllocation);

    if (LOG.isDebugEnabled()) {
      String userName = application.getUser();
      LOG.debug("User limit computation for " + userName + 
          " in queue " + getQueueName() +
          " userLimit=" + userLimit +
          " userLimitFactor=" + userLimitFactor +
          " required: " + required + 
          " consumed: " + user.getUsed() + 
          " limit: " + limit +
          " queueCapacity: " + queueCapacity + 
          " qconsumed: " + queueUsage.getUsed() +
          " currentCapacity: " + currentCapacity +
          " activeUsers: " + activeUsers +
          " clusterCapacity: " + clusterResource
      );
    }
    user.setUserResourceLimit(limit);
    return limit;
  }
  
  @Private
  protected synchronized boolean assignToUser(Resource clusterResource,
      String userName, Resource limit, FiCaSchedulerApp application,
      Set<String> requestLabels, ResourceLimits currentResoureLimits) {
    User user = getUser(userName);
    
    String label = CommonNodeLabelsManager.NO_LABEL;
    if (requestLabels != null && !requestLabels.isEmpty()) {
      label = requestLabels.iterator().next();
    }

    // Note: We aren't considering the current request since there is a fixed
    // overhead of the AM, but it's a > check, not a >= check, so...
    if (Resources
        .greaterThan(resourceCalculator, clusterResource,
            user.getUsed(label),
            limit)) {
      // if enabled, check to see if could we potentially use this node instead
      // of a reserved node if the application has reserved containers
      if (this.reservationsContinueLooking) {
        if (Resources.lessThanOrEqual(
            resourceCalculator,
            clusterResource,
            Resources.subtract(user.getUsed(), application.getCurrentReservation()),
            limit)) {

          if (LOG.isDebugEnabled()) {
            LOG.debug("User " + userName + " in queue " + getQueueName()
                + " will exceed limit based on reservations - " + " consumed: "
                + user.getUsed() + " reserved: "
                + application.getCurrentReservation() + " limit: " + limit);
          }
          Resource amountNeededToUnreserve = Resources.subtract(user.getUsed(label), limit);
          // we can only acquire a new container if we unreserve first since we ignored the
          // user limit. Choose the max of user limit or what was previously set by max
          // capacity.
          currentResoureLimits.setAmountNeededUnreserve(Resources.max(resourceCalculator,
              clusterResource, currentResoureLimits.getAmountNeededUnreserve(),
              amountNeededToUnreserve));
          return true;
        }
      }
      if (LOG.isDebugEnabled()) {
        LOG.debug("User " + userName + " in queue " + getQueueName()
            + " will exceed limit - " + " consumed: "
            + user.getUsed() + " limit: " + limit);
      }
      return false;
    }
    return true;
  }

  boolean shouldAllocOrReserveNewContainer(FiCaSchedulerApp application,
      Priority priority, Resource required) {
    int requiredContainers = application.getTotalRequiredResources(priority);
    int reservedContainers = application.getNumReservedContainers(priority);
    int starvation = 0;
    if (reservedContainers > 0) {
      float nodeFactor = 
          Resources.ratio(
              resourceCalculator, required, getMaximumAllocation()
              );
      
      // Use percentage of node required to bias against large containers...
      // Protect against corner case where you need the whole node with
      // Math.min(nodeFactor, minimumAllocationFactor)
      starvation = 
          (int)((application.getReReservations(priority) / (float)reservedContainers) * 
                (1.0f - (Math.min(nodeFactor, getMinimumAllocationFactor())))
               );
      
      if (LOG.isDebugEnabled()) {
        LOG.debug("needsContainers:" +
            " app.#re-reserve=" + application.getReReservations(priority) + 
            " reserved=" + reservedContainers + 
            " nodeFactor=" + nodeFactor + 
            " minAllocFactor=" + getMinimumAllocationFactor() +
            " starvation=" + starvation);
      }
    }
    return (((starvation + requiredContainers) - reservedContainers) > 0);
  }

  private CSAssignment assignContainersOnNode(Resource clusterResource,
      FiCaSchedulerNode node, FiCaSchedulerApp application, Priority priority,
      RMContainer reservedContainer, ResourceLimits currentResoureLimits) {
    Resource assigned = Resources.none();

    NodeType requestType = null;
    MutableObject allocatedContainer = new MutableObject();
    // Data-local
    ResourceRequest nodeLocalResourceRequest =
        application.getResourceRequest(priority, node.getNodeName());
    if (nodeLocalResourceRequest != null) {
      requestType = NodeType.NODE_LOCAL;
      assigned =
          assignNodeLocalContainers(clusterResource, nodeLocalResourceRequest, 
            node, application, priority, reservedContainer,
            allocatedContainer, currentResoureLimits);
      if (Resources.greaterThan(resourceCalculator, clusterResource,
          assigned, Resources.none())) {

        //update locality statistics
        if (allocatedContainer.getValue() != null) {
          application.incNumAllocatedContainers(NodeType.NODE_LOCAL,
            requestType);
        }
        return new CSAssignment(assigned, NodeType.NODE_LOCAL);
      }
    }

    // Rack-local
    ResourceRequest rackLocalResourceRequest =
        application.getResourceRequest(priority, node.getRackName());
    if (rackLocalResourceRequest != null) {
      if (!rackLocalResourceRequest.getRelaxLocality()) {
        return SKIP_ASSIGNMENT;
      }

      if (requestType != NodeType.NODE_LOCAL) {
        requestType = NodeType.RACK_LOCAL;
      }

      assigned = 
          assignRackLocalContainers(clusterResource, rackLocalResourceRequest, 
            node, application, priority, reservedContainer,
            allocatedContainer, currentResoureLimits);
      if (Resources.greaterThan(resourceCalculator, clusterResource,
          assigned, Resources.none())) {

        //update locality statistics
        if (allocatedContainer.getValue() != null) {
          application.incNumAllocatedContainers(NodeType.RACK_LOCAL,
            requestType);
        }
        return new CSAssignment(assigned, NodeType.RACK_LOCAL);
      }
    }
    
    // Off-switch
    ResourceRequest offSwitchResourceRequest =
        application.getResourceRequest(priority, ResourceRequest.ANY);
    if (offSwitchResourceRequest != null) {
      if (!offSwitchResourceRequest.getRelaxLocality()) {
        return SKIP_ASSIGNMENT;
      }
      if (requestType != NodeType.NODE_LOCAL
          && requestType != NodeType.RACK_LOCAL) {
        requestType = NodeType.OFF_SWITCH;
      }

      assigned =
          assignOffSwitchContainers(clusterResource, offSwitchResourceRequest,
            node, application, priority, reservedContainer,
            allocatedContainer, currentResoureLimits);

      // update locality statistics
      if (allocatedContainer.getValue() != null) {
        application.incNumAllocatedContainers(NodeType.OFF_SWITCH, requestType);
      }
      return new CSAssignment(assigned, NodeType.OFF_SWITCH);
    }
    
    return SKIP_ASSIGNMENT;
  }

  @Private
  protected boolean findNodeToUnreserve(Resource clusterResource,
      FiCaSchedulerNode node, FiCaSchedulerApp application, Priority priority,
      Resource minimumUnreservedResource) {
    // need to unreserve some other container first
    NodeId idToUnreserve =
        application.getNodeIdToUnreserve(priority, minimumUnreservedResource,
            resourceCalculator, clusterResource);
    if (idToUnreserve == null) {
      if (LOG.isDebugEnabled()) {
        LOG.debug("checked to see if could unreserve for app but nothing "
            + "reserved that matches for this app");
      }
      return false;
    }
    FiCaSchedulerNode nodeToUnreserve = scheduler.getNode(idToUnreserve);
    if (nodeToUnreserve == null) {
      LOG.error("node to unreserve doesn't exist, nodeid: " + idToUnreserve);
      return false;
    }
    if (LOG.isDebugEnabled()) {
      LOG.debug("unreserving for app: " + application.getApplicationId()
        + " on nodeId: " + idToUnreserve
        + " in order to replace reserved application and place it on node: "
        + node.getNodeID() + " needing: " + minimumUnreservedResource);
    }

    // headroom
    Resources.addTo(application.getHeadroom(), nodeToUnreserve
        .getReservedContainer().getReservedResource());

    // Make sure to not have completedContainers sort the queues here since
    // we are already inside an iterator loop for the queues and this would
    // cause an concurrent modification exception.
    completedContainer(clusterResource, application, nodeToUnreserve,
        nodeToUnreserve.getReservedContainer(),
        SchedulerUtils.createAbnormalContainerStatus(nodeToUnreserve
            .getReservedContainer().getContainerId(),
            SchedulerUtils.UNRESERVED_CONTAINER),
        RMContainerEventType.RELEASED, null, false);
    return true;
  }

  private Resource assignNodeLocalContainers(Resource clusterResource,
      ResourceRequest nodeLocalResourceRequest, FiCaSchedulerNode node,
      FiCaSchedulerApp application, Priority priority,
      RMContainer reservedContainer, MutableObject allocatedContainer,
      ResourceLimits currentResoureLimits) {
    if (canAssign(application, priority, node, NodeType.NODE_LOCAL, 
        reservedContainer)) {
      return assignContainer(clusterResource, node, application, priority,
          nodeLocalResourceRequest, NodeType.NODE_LOCAL, reservedContainer,
          allocatedContainer, currentResoureLimits);
    }
    
    return Resources.none();
  }

  private Resource assignRackLocalContainers(Resource clusterResource,
      ResourceRequest rackLocalResourceRequest, FiCaSchedulerNode node,
      FiCaSchedulerApp application, Priority priority,
      RMContainer reservedContainer, MutableObject allocatedContainer,
      ResourceLimits currentResoureLimits) {
    if (canAssign(application, priority, node, NodeType.RACK_LOCAL,
        reservedContainer)) {
      return assignContainer(clusterResource, node, application, priority,
          rackLocalResourceRequest, NodeType.RACK_LOCAL, reservedContainer,
          allocatedContainer, currentResoureLimits);
    }
    
    return Resources.none();
  }

  private Resource assignOffSwitchContainers(Resource clusterResource,
      ResourceRequest offSwitchResourceRequest, FiCaSchedulerNode node,
      FiCaSchedulerApp application, Priority priority,
      RMContainer reservedContainer, MutableObject allocatedContainer,
      ResourceLimits currentResoureLimits) {
    if (canAssign(application, priority, node, NodeType.OFF_SWITCH,
        reservedContainer)) {
      return assignContainer(clusterResource, node, application, priority,
          offSwitchResourceRequest, NodeType.OFF_SWITCH, reservedContainer,
          allocatedContainer, currentResoureLimits);
    }
    
    return Resources.none();
  }

  boolean canAssign(FiCaSchedulerApp application, Priority priority, 
      FiCaSchedulerNode node, NodeType type, RMContainer reservedContainer) {

    // Clearly we need containers for this application...
    if (type == NodeType.OFF_SWITCH) {
      if (reservedContainer != null) {
        return true;
      }

      // 'Delay' off-switch
      ResourceRequest offSwitchRequest = 
          application.getResourceRequest(priority, ResourceRequest.ANY);
      long missedOpportunities = application.getSchedulingOpportunities(priority);
      long requiredContainers = offSwitchRequest.getNumContainers(); 
      
      float localityWaitFactor = 
        application.getLocalityWaitFactor(priority, 
            scheduler.getNumClusterNodes());
      
      return ((requiredContainers * localityWaitFactor) < missedOpportunities);
    }

    // Check if we need containers on this rack 
    ResourceRequest rackLocalRequest = 
      application.getResourceRequest(priority, node.getRackName());
    if (rackLocalRequest == null || rackLocalRequest.getNumContainers() <= 0) {
      return false;
    }
      
    // If we are here, we do need containers on this rack for RACK_LOCAL req
    if (type == NodeType.RACK_LOCAL) {
      // 'Delay' rack-local just a little bit...
      long missedOpportunities = application.getSchedulingOpportunities(priority);
      return (
          Math.min(scheduler.getNumClusterNodes(), getNodeLocalityDelay()) < 
          missedOpportunities
          );
    }

    // Check if we need containers on this host
    if (type == NodeType.NODE_LOCAL) {
      // Now check if we need containers on this host...
      ResourceRequest nodeLocalRequest = 
        application.getResourceRequest(priority, node.getNodeName());
      if (nodeLocalRequest != null) {
        return nodeLocalRequest.getNumContainers() > 0;
      }
    }

    return false;
  }
  
  private Container getContainer(RMContainer rmContainer, 
      FiCaSchedulerApp application, FiCaSchedulerNode node, 
      Resource capability, Priority priority) {
    return (rmContainer != null) ? rmContainer.getContainer() :
      createContainer(application, node, capability, priority);
  }

  Container createContainer(FiCaSchedulerApp application, FiCaSchedulerNode node, 
      Resource capability, Priority priority) {
  
    NodeId nodeId = node.getRMNode().getNodeID();
    ContainerId containerId = BuilderUtils.newContainerId(application
        .getApplicationAttemptId(), application.getNewContainerId());
  
    // Create the container
    Container container =
        BuilderUtils.newContainer(containerId, nodeId, node.getRMNode()
          .getHttpAddress(), capability, priority, null);
  
    return container;
  }


  private Resource assignContainer(Resource clusterResource, FiCaSchedulerNode node, 
      FiCaSchedulerApp application, Priority priority, 
      ResourceRequest request, NodeType type, RMContainer rmContainer,
      MutableObject createdContainer, ResourceLimits currentResoureLimits) {
    if (LOG.isDebugEnabled()) {
      LOG.debug("assignContainers: node=" + node.getNodeName()
        + " application=" + application.getApplicationId()
        + " priority=" + priority.getPriority()
        + " request=" + request + " type=" + type);
    }
    
    // check if the resource request can access the label
    if (!SchedulerUtils.checkNodeLabelExpression(
        node.getLabels(),
        request.getNodeLabelExpression())) {
      // this is a reserved container, but we cannot allocate it now according
      // to label not match. This can be caused by node label changed
      // We should un-reserve this container.
      if (rmContainer != null) {
        unreserve(application, priority, node, rmContainer);
      }
      return Resources.none();
    }
    
    Resource capability = request.getCapability();
    Resource available = node.getAvailableResource();
    Resource totalResource = node.getTotalResource();

    if (!Resources.lessThanOrEqual(resourceCalculator, clusterResource,
        capability, totalResource)) {
      LOG.warn("Node : " + node.getNodeID()
          + " does not have sufficient resource for request : " + request
          + " node total capability : " + node.getTotalResource());
      return Resources.none();
    }

    assert Resources.greaterThan(
        resourceCalculator, clusterResource, available, Resources.none());

    // Create the container if necessary
    Container container = 
        getContainer(rmContainer, application, node, capability, priority);
  
    // something went wrong getting/creating the container 
    if (container == null) {
      LOG.warn("Couldn't get container for allocation!");
      return Resources.none();
    }
    
    boolean shouldAllocOrReserveNewContainer = shouldAllocOrReserveNewContainer(
        application, priority, capability);

    // Can we allocate a container on this node?
    int availableContainers = 
        resourceCalculator.computeAvailableContainers(available, capability);

    boolean needToUnreserve = Resources.greaterThan(resourceCalculator,clusterResource,
        currentResoureLimits.getAmountNeededUnreserve(), Resources.none());

    if (availableContainers > 0) {
      // Allocate...

      // Did we previously reserve containers at this 'priority'?
      if (rmContainer != null) {
        unreserve(application, priority, node, rmContainer);
      } else if (this.reservationsContinueLooking && node.getLabels().isEmpty()) {
        // when reservationsContinueLooking is set, we may need to unreserve
        // some containers to meet this queue, its parents', or the users' resource limits.
        // TODO, need change here when we want to support continuous reservation
        // looking for labeled partitions.
        if (!shouldAllocOrReserveNewContainer || needToUnreserve) {
          // If we shouldn't allocate/reserve new container then we should unreserve one the same
          // size we are asking for since the currentResoureLimits.getAmountNeededUnreserve
          // could be zero. If the limit was hit then use the amount we need to unreserve to be
          // under the limit.
          Resource amountToUnreserve = capability;
          if (needToUnreserve) {
            amountToUnreserve = currentResoureLimits.getAmountNeededUnreserve();
          }
          boolean containerUnreserved =
              findNodeToUnreserve(clusterResource, node, application, priority,
                  amountToUnreserve);
          // When (minimum-unreserved-resource > 0 OR we cannot allocate new/reserved
          // container (That means we *have to* unreserve some resource to
          // continue)). If we failed to unreserve some resource, we can't continue.
          if (!containerUnreserved) {
            return Resources.none();
          }
        }
      }

      // Inform the application
      RMContainer allocatedContainer = 
          application.allocate(type, node, priority, request, container);

      // Does the application need this resource?
      if (allocatedContainer == null) {
        return Resources.none();
      }

      // Inform the node
      node.allocateContainer(allocatedContainer);

      LOG.info("assignedContainer" +
          " application attempt=" + application.getApplicationAttemptId() +
          " container=" + container + 
          " queue=" + this + 
          " clusterResource=" + clusterResource);
      createdContainer.setValue(allocatedContainer);
      return container.getResource();
    } else {
      // if we are allowed to allocate but this node doesn't have space, reserve it or
      // if this was an already a reserved container, reserve it again
      if (shouldAllocOrReserveNewContainer || rmContainer != null) {

        if (reservationsContinueLooking && rmContainer == null) {
          // we could possibly ignoring queue capacity or user limits when
          // reservationsContinueLooking is set. Make sure we didn't need to unreserve
          // one.
          if (needToUnreserve) {
            if (LOG.isDebugEnabled()) {
              LOG.debug("we needed to unreserve to be able to allocate");
            }
            return Resources.none();
          }
        }

        // Reserve by 'charging' in advance...
        reserve(application, priority, node, rmContainer, container);

        LOG.info("Reserved container " + 
            " application=" + application.getApplicationId() + 
            " resource=" + request.getCapability() + 
            " queue=" + this.toString() + 
            " usedCapacity=" + getUsedCapacity() + 
            " absoluteUsedCapacity=" + getAbsoluteUsedCapacity() + 
            " used=" + queueUsage.getUsed() +
            " cluster=" + clusterResource);

        return request.getCapability();
      }
      return Resources.none();
    }
  }

  private void reserve(FiCaSchedulerApp application, Priority priority, 
      FiCaSchedulerNode node, RMContainer rmContainer, Container container) {
    // Update reserved metrics if this is the first reservation
    if (rmContainer == null) {
      getMetrics().reserveResource(
          application.getUser(), container.getResource());
    }

    // Inform the application 
    rmContainer = application.reserve(node, priority, rmContainer, container);
    
    // Update the node
    node.reserveResource(application, priority, rmContainer);
  }

  private boolean unreserve(FiCaSchedulerApp application, Priority priority,
      FiCaSchedulerNode node, RMContainer rmContainer) {
    // Done with the reservation?
    if (application.unreserve(node, priority)) {
      node.unreserveResource(application);

      // Update reserved metrics
      getMetrics().unreserveResource(application.getUser(),
          rmContainer.getContainer().getResource());
      return true;
    }
    return false;
  }

  @Override
  public void completedContainer(Resource clusterResource, 
      FiCaSchedulerApp application, FiCaSchedulerNode node, RMContainer rmContainer, 
      ContainerStatus containerStatus, RMContainerEventType event, CSQueue childQueue,
      boolean sortQueues) {
    if (application != null) {

      boolean removed = false;

      // Careful! Locking order is important!
      synchronized (this) {

        Container container = rmContainer.getContainer();

        // Inform the application & the node
        // Note: It's safe to assume that all state changes to RMContainer
        // happen under scheduler's lock... 
        // So, this is, in effect, a transaction across application & node
        if (rmContainer.getState() == RMContainerState.RESERVED) {
          removed = unreserve(application, rmContainer.getReservedPriority(),
              node, rmContainer);
        } else {
          removed =
            application.containerCompleted(rmContainer, containerStatus, event);
          node.releaseContainer(container);
        }

        // Book-keeping
        if (removed) {
          releaseResource(clusterResource, application,
              container.getResource(), node.getLabels());
          LOG.info("completedContainer" +
              " container=" + container +
              " queue=" + this +
              " cluster=" + clusterResource);
        }
      }

      if (removed) {
        // Inform the parent queue _outside_ of the leaf-queue lock
        getParent().completedContainer(clusterResource, application, node,
          rmContainer, null, event, this, sortQueues);
      }
    }
  }

  synchronized void allocateResource(Resource clusterResource,
      SchedulerApplicationAttempt application, Resource resource,
      Set<String> nodeLabels) {
    super.allocateResource(clusterResource, resource, nodeLabels);
    
    // Update user metrics
    String userName = application.getUser();
    User user = getUser(userName);
    user.assignContainer(resource, nodeLabels);
    // Note this is a bit unconventional since it gets the object and modifies
    // it here, rather then using set routine
    Resources.subtractFrom(application.getHeadroom(), resource); // headroom
    metrics.setAvailableResourcesToUser(userName, application.getHeadroom());
    
    if (LOG.isDebugEnabled()) {
      LOG.info(getQueueName() + 
          " user=" + userName + 
          " used=" + queueUsage.getUsed() + " numContainers=" + numContainers +
          " headroom = " + application.getHeadroom() +
          " user-resources=" + user.getUsed()
          );
    }
  }

  synchronized void releaseResource(Resource clusterResource, 
      FiCaSchedulerApp application, Resource resource, Set<String> nodeLabels) {
    super.releaseResource(clusterResource, resource, nodeLabels);
    
    // Update user metrics
    String userName = application.getUser();
    User user = getUser(userName);
    user.releaseContainer(resource, nodeLabels);
    metrics.setAvailableResourcesToUser(userName, application.getHeadroom());
      
    LOG.info(getQueueName() +
        " used=" + queueUsage.getUsed() + " numContainers=" + numContainers +
        " user=" + userName + " user-resources=" + user.getUsed());
  }
  
  private void updateAbsoluteCapacityResource(Resource clusterResource) {
    absoluteCapacityResource =
        Resources.multiplyAndNormalizeUp(resourceCalculator, clusterResource,
            queueCapacities.getAbsoluteCapacity(), minimumAllocation);
  }
  
  private void updateCurrentResourceLimits(
      ResourceLimits currentResourceLimits, Resource clusterResource) {
    // TODO: need consider non-empty node labels when resource limits supports
    // node labels
    // Even if ParentQueue will set limits respect child's max queue capacity,
    // but when allocating reserved container, CapacityScheduler doesn't do
    // this. So need cap limits by queue's max capacity here.
    this.cachedResourceLimitsForHeadroom = new ResourceLimits(currentResourceLimits.getLimit());
    Resource queueMaxResource =
        Resources.multiplyAndNormalizeDown(resourceCalculator, labelManager
            .getResourceByLabel(RMNodeLabelsManager.NO_LABEL, clusterResource),
            queueCapacities
                .getAbsoluteMaximumCapacity(RMNodeLabelsManager.NO_LABEL),
            minimumAllocation);
    this.cachedResourceLimitsForHeadroom.setLimit(Resources.min(resourceCalculator,
        clusterResource, queueMaxResource, currentResourceLimits.getLimit()));
  }

  @Override
  public synchronized void updateClusterResource(Resource clusterResource,
      ResourceLimits currentResourceLimits) {
    updateCurrentResourceLimits(currentResourceLimits, clusterResource);
    lastClusterResource = clusterResource;
    updateAbsoluteCapacityResource(clusterResource);
    
    // Update headroom info based on new cluster resource value
    // absoluteMaxCapacity now,  will be replaced with absoluteMaxAvailCapacity
    // during allocation
    setQueueResourceLimitsInfo(clusterResource);
    
    // Update metrics
    CSQueueUtils.updateQueueStatistics(
        resourceCalculator, this, getParent(), clusterResource, 
        minimumAllocation);

    // queue metrics are updated, more resource may be available
    // activate the pending applications if possible
    activateApplications();

    // Update application properties
    for (FiCaSchedulerApp application : activeApplications.values()) {
      synchronized (application) {
        computeUserLimitAndSetHeadroom(application, clusterResource, 
            Resources.none(), null);
      }
    }
  }

  @VisibleForTesting
  public static class User {
    ResourceUsage userResourceUsage = new ResourceUsage();
    volatile Resource userResourceLimit = Resource.newInstance(0, 0);
    int pendingApplications = 0;
    int activeApplications = 0;

    public ResourceUsage getResourceUsage() {
      return userResourceUsage;
    }
    
    public Resource getUsed() {
      return userResourceUsage.getUsed();
    }
    
    public Resource getUsed(String label) {
      return userResourceUsage.getUsed(label);
    }

    public int getPendingApplications() {
      return pendingApplications;
    }

    public int getActiveApplications() {
      return activeApplications;
    }
    
    public Resource getConsumedAMResources() {
      return userResourceUsage.getAMUsed();
    }

    public int getTotalApplications() {
      return getPendingApplications() + getActiveApplications();
    }
    
    public synchronized void submitApplication() {
      ++pendingApplications;
    }
    
    public synchronized void activateApplication() {
      --pendingApplications;
      ++activeApplications;
    }

    public synchronized void finishApplication(boolean wasActive) {
      if (wasActive) {
        --activeApplications;
      }
      else {
        --pendingApplications;
      }
    }

    public void assignContainer(Resource resource,
        Set<String> nodeLabels) {
      if (nodeLabels == null || nodeLabels.isEmpty()) {
        userResourceUsage.incUsed(resource);
      } else {
        for (String label : nodeLabels) {
          userResourceUsage.incUsed(label, resource);
        }
      }
    }

    public void releaseContainer(Resource resource, Set<String> nodeLabels) {
      if (nodeLabels == null || nodeLabels.isEmpty()) {
        userResourceUsage.decUsed(resource);
      } else {
        for (String label : nodeLabels) {
          userResourceUsage.decUsed(label, resource);
        }
      }
    }

    public Resource getUserResourceLimit() {
      return userResourceLimit;
    }

    public void setUserResourceLimit(Resource userResourceLimit) {
      this.userResourceLimit = userResourceLimit;
    }
  }

  @Override
  public void recoverContainer(Resource clusterResource,
      SchedulerApplicationAttempt attempt, RMContainer rmContainer) {
    if (rmContainer.getState().equals(RMContainerState.COMPLETED)) {
      return;
    }
    // Careful! Locking order is important! 
    synchronized (this) {
      FiCaSchedulerNode node =
          scheduler.getNode(rmContainer.getContainer().getNodeId());
      allocateResource(clusterResource, attempt, rmContainer.getContainer()
          .getResource(), node.getLabels());
    }
    getParent().recoverContainer(clusterResource, attempt, rmContainer);
  }

  /**
   * Obtain (read-only) collection of active applications.
   */
  public Set<FiCaSchedulerApp> getApplications() {
    // need to access the list of apps from the preemption monitor
    Comparator<FiCaSchedulerApp> applicationComparator =
        scheduler.getApplicationComparator();
    Set<FiCaSchedulerApp> result = new TreeSet<FiCaSchedulerApp>(applicationComparator);
    result.addAll(activeApplications.values());
    return result;
  }

  // return a single Resource capturing the overal amount of pending resources
  public synchronized Resource getTotalResourcePending() {
    Resource ret = BuilderUtils.newResource(0, 0);
    for (FiCaSchedulerApp f : activeApplications.values()) {
      Resources.addTo(ret, f.getTotalPendingRequests());
    }
    return ret;
  }

  // Consider the headroom for each user in the queue.
  // Total pending for the queue =
  //   sum for each user(min( (user's headroom), sum(user's pending requests) ))
  //  NOTE: Used for calculating pedning resources in the preemption monitor.
  public synchronized Resource getTotalPendingResourcesConsideringUserLimit(
      Resource resources) {
    Map<String, Resource> userNameToHeadroom = new HashMap<String, Resource>();
    Resource pendingConsideringUserLimit = Resource.newInstance(0, 0);

    for (FiCaSchedulerApp app : activeApplications.values()) {
      String userName = app.getUser();
      if (!userNameToHeadroom.containsKey(userName)) {
        User user = getUser(userName);
        Resource headroom = Resources.subtract(
            computeUserLimit(app, resources, minimumAllocation, user, null),
            user.getUsed());
        // Make sure none of the the components of headroom is negative.
        headroom = Resources.componentwiseMax(headroom, Resources.none());
        userNameToHeadroom.put(userName, headroom);
      }
      Resource minpendingConsideringUserLimit =
          Resources.componentwiseMin(userNameToHeadroom.get(userName),
                                     app.getTotalPendingRequests());
      Resources.addTo(pendingConsideringUserLimit, minpendingConsideringUserLimit);
      Resources.subtractFrom(userNameToHeadroom.get(userName),
                             minpendingConsideringUserLimit);
    }
    return pendingConsideringUserLimit;
  }

  @Override
  public synchronized void collectSchedulerApplications(
      Collection<ApplicationAttemptId> apps) {
    for (FiCaSchedulerApp pendingApp : pendingApplications) {
      apps.add(pendingApp.getApplicationAttemptId());
    }
    for (FiCaSchedulerApp app : activeApplications.values()) {
      apps.add(app.getApplicationAttemptId());
    }
  }

  @Override
  public void attachContainer(Resource clusterResource,
      FiCaSchedulerApp application, RMContainer rmContainer) {
    if (application != null) {
      FiCaSchedulerNode node =
          scheduler.getNode(rmContainer.getContainer().getNodeId());
      allocateResource(clusterResource, application, rmContainer.getContainer()
          .getResource(), node.getLabels());
      LOG.info("movedContainer" + " container=" + rmContainer.getContainer()
          + " resource=" + rmContainer.getContainer().getResource()
          + " queueMoveIn=" + this + " usedCapacity=" + getUsedCapacity()
          + " absoluteUsedCapacity=" + getAbsoluteUsedCapacity() + " used="
          + queueUsage.getUsed() + " cluster=" + clusterResource);
      // Inform the parent queue
      getParent().attachContainer(clusterResource, application, rmContainer);
    }
  }

  @Override
  public void detachContainer(Resource clusterResource,
      FiCaSchedulerApp application, RMContainer rmContainer) {
    if (application != null) {
      FiCaSchedulerNode node =
          scheduler.getNode(rmContainer.getContainer().getNodeId());
      releaseResource(clusterResource, application, rmContainer.getContainer()
          .getResource(), node.getLabels());
      LOG.info("movedContainer" + " container=" + rmContainer.getContainer()
          + " resource=" + rmContainer.getContainer().getResource()
          + " queueMoveOut=" + this + " usedCapacity=" + getUsedCapacity()
          + " absoluteUsedCapacity=" + getAbsoluteUsedCapacity() + " used="
          + queueUsage.getUsed() + " cluster=" + clusterResource);
      // Inform the parent queue
      getParent().detachContainer(clusterResource, application, rmContainer);
    }
  }
  
  public void setCapacity(float capacity) {
    queueCapacities.setCapacity(capacity);
  }

  public void setAbsoluteCapacity(float absoluteCapacity) {
    queueCapacities.setAbsoluteCapacity(absoluteCapacity);
  }

  public void setMaxApplications(int maxApplications) {
    this.maxApplications = maxApplications;
  }
  
  /*
   * Holds shared values used by all applications in
   * the queue to calculate headroom on demand
   */
  static class QueueResourceLimitsInfo {
    private Resource queueCurrentLimit;
    private Resource clusterResource;
    
    public void setQueueCurrentLimit(Resource currentLimit) {
      this.queueCurrentLimit = currentLimit;
    }
    
    public Resource getQueueCurrentLimit() {
      return queueCurrentLimit;
    }
    
    public void setClusterResource(Resource clusterResource) {
      this.clusterResource = clusterResource;
    }
    
    public Resource getClusterResource() {
      return clusterResource;
    }
  }
}<|MERGE_RESOLUTION|>--- conflicted
+++ resolved
@@ -77,8 +77,6 @@
 import org.apache.hadoop.yarn.util.resource.Resources;
 
 import com.google.common.annotations.VisibleForTesting;
-
-import java.util.concurrent.ConcurrentHashMap;
 import java.util.concurrent.ConcurrentSkipListSet;
 
 @Private
@@ -619,7 +617,7 @@
     //limit of allowed resource usage for application masters
     Resource amLimit = getAMResourceLimit();
     Resource userAMLimit = getUserAMResourceLimit();
-
+        
     for (Iterator<FiCaSchedulerApp> i=pendingApplications.iterator(); 
          i.hasNext(); ) {
       FiCaSchedulerApp application = i.next();
@@ -778,40 +776,19 @@
   }
   
   @Override
-<<<<<<< HEAD
-  public void activateApplication(ApplicationId app){
-    applicationsToActivate.add(app);
-    applicationsToDeactivate.remove(app);
-    LOG.error("Activated application: " + app.toString());
-    /*FiCaSchedulerApp ficaapp = activeApplications.get(app);
-    if (ficaapp != null) {
-      activeApplicationsWithRequests.add(ficaapp);
-    } else {
-      pendingApplicationsWithRequests.add(app);
-    }*/
-=======
   public void activateApplication(ApplicationId appId){
     applicationsToActivate.add(appId);
->>>>>>> e26f7bb4
   }
   
   @Override
   public void deactivateApplication(ApplicationId appId){
     applicationsToDeactivate.add(appId);
     applicationsToActivate.remove(appId);
-    LOG.error("Deactivated application: " + appId.toString());
-    /*FiCaSchedulerApp ficaapp = activeApplications.get(appId);
-    if (ficaapp != null) {
-      activeApplicationsWithRequests.remove(ficaapp);
-    } else {
-      pendingApplicationsWithRequests.remove(appId);
-    }*/
   }
 
   @Override
   public synchronized CSAssignment assignContainers(Resource clusterResource,
       FiCaSchedulerNode node, ResourceLimits currentResourceLimits) {
-
     updateCurrentResourceLimits(currentResourceLimits, clusterResource);
                 
     if(LOG.isDebugEnabled()) {
@@ -838,41 +815,18 @@
     
     Resource initAmountNeededUnreserve =
         currentResourceLimits.getAmountNeededUnreserve();
-<<<<<<< HEAD
-
-    LOG.info("to activate size: " + applicationsToActivate.size() + " to deactivate size " + applicationsToDeactivate.size());
+
     List<ApplicationId> toRemove = new ArrayList<>();
-    for (ApplicationId appId : applicationsToActivate) {
-      toRemove.add(appId);
-      FiCaSchedulerApp application = activeApplications.get(appId);
-      if (application != null) {
-        LOG.error("Adding " + appId.toString() + " to active apps with requests");
-        activeApplicationsWithRequests.add(application);
-      } else {
-        LOG.error("Adding " + appId.toString() + " to pending apps with requests");
-        pendingApplicationsWithRequests.add(appId);
-      }
-    }
-    applicationsToActivate.removeAll(toRemove);
-    toRemove.clear();
-=======
-    
-    List<ApplicationId> toRemove = new ArrayList<>();
->>>>>>> e26f7bb4
     for (ApplicationId appId : applicationsToDeactivate) {
       toRemove.add(appId);
       FiCaSchedulerApp app = activeApplications.get(appId);
       if (app != null) {
-        LOG.error("Removing " + appId.toString() + " from active apps with requests");
         activeApplicationsWithRequests.remove(app);
       } else {
-        LOG.error("Removing " + appId.toString() + " from pending apps with requests");
         pendingApplicationsWithRequests.remove(appId);
       }
     }
     applicationsToDeactivate.removeAll(toRemove);
-<<<<<<< HEAD
-=======
     toRemove.clear();
 
     for (ApplicationId appId : applicationsToActivate) {
@@ -886,10 +840,10 @@
     }
     applicationsToActivate.removeAll(toRemove);
 
->>>>>>> e26f7bb4
 
     // Try to assign containers to applications in order
     for (FiCaSchedulerApp application : activeApplicationsWithRequests) {
+
       if(LOG.isDebugEnabled()) {
         LOG.debug("pre-assignContainers for application "
         + application.getApplicationId());
@@ -988,13 +942,11 @@
               }
               application.resetSchedulingOpportunities(priority);
             }
-
-            LOG.error("DONE return assignment");
+            
             // Done
             return assignment;
           } else {
             // Do not assign out of order w.r.t priorities
-            LOG.error("BREAK!!!");
             break;
           }
         }
