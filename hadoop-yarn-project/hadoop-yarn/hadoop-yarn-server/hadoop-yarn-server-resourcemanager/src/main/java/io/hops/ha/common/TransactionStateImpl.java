--- conflicted
+++ resolved
@@ -799,27 +799,8 @@
               updatedContainerInfoDA, faDA, csDA,persistedEventsDA, connector);
     }
   }
-<<<<<<< HEAD
-    
-=======
-  
-  public void updateUsedResource(
-      org.apache.hadoop.yarn.api.records.Resource usedResource) {
-    this.usedResourceToUpdate = usedResource;
-  }
-  
-  private void persistUsedResourceToUpdate() throws StorageException {
-    if (usedResourceToUpdate != null) {
-      ResourceDataAccess rDA = (ResourceDataAccess) RMStorageFactory
-          .getDataAccess(ResourceDataAccess.class);
-      rDA.add(new Resource("cluster", Resource.CLUSTER, Resource.USED,
-          usedResourceToUpdate.getMemory(),
-          usedResourceToUpdate.getVirtualCores(),0));
-    }
-  }
-  
->>>>>>> 66b49a24
-
+
+  
   private void persistFiCaSchedulerNodeToRemove(ResourceDataAccess resourceDA, 
           FiCaSchedulerNodeDataAccess ficaNodeDA, RMContainerDataAccess rmcontainerDA, 
           LaunchedContainersDataAccess launchedContainersDA) throws StorageException {
