--- conflicted
+++ resolved
@@ -261,15 +261,12 @@
   public static final String  DFS_SECONDARY_NAMENODE_KRB_HTTPS_USER_NAME_KEY = "dfs.secondary.namenode.kerberos.https.principal";
   public static final String  DFS_NAMENODE_NAME_CACHE_THRESHOLD_KEY = "dfs.namenode.name.cache.threshold";
   public static final int     DFS_NAMENODE_NAME_CACHE_THRESHOLD_DEFAULT = 10;
-<<<<<<< HEAD
+  
+  public static final String DFS_FEDERATION_NAMESERVICES = "dfs.federation.nameservices";
+  public static final String DFS_FEDERATION_NAMESERVICE_ID = "dfs.federation.nameservice.id";
   public static final String  DFS_NAMENODE_RESOURCE_CHECK_INTERVAL_KEY = "dfs.namenode.resource.check.interval";
   public static final int     DFS_NAMENODE_RESOURCE_CHECK_INTERVAL_DEFAULT = 5000;
   public static final String  DFS_NAMENODE_DU_RESERVED_KEY = "dfs.namenode.resource.du.reserved";
   public static final long    DFS_NAMENODE_DU_RESERVED_DEFAULT = 1024 * 1024 * 100; // 100 MB
   public static final String  DFS_NAMENODE_CHECKED_VOLUMES_KEY = "dfs.namenode.resource.checked.volumes";
-=======
-  
-  public static final String DFS_FEDERATION_NAMESERVICES = "dfs.federation.nameservices";
-  public static final String DFS_FEDERATION_NAMESERVICE_ID = "dfs.federation.nameservice.id";
->>>>>>> f529dfe7
 }