/**
 * Licensed to the Apache Software Foundation (ASF) under one
 * or more contributor license agreements.  See the NOTICE file
 * distributed with this work for additional information
 * regarding copyright ownership.  The ASF licenses this file
 * to you under the Apache License, Version 2.0 (the
 * "License"); you may not use this file except in compliance
 * with the License.  You may obtain a copy of the License at
 *
 *     http://www.apache.org/licenses/LICENSE-2.0
 *
 * Unless required by applicable law or agreed to in writing, software
 * distributed under the License is distributed on an "AS IS" BASIS,
 * WITHOUT WARRANTIES OR CONDITIONS OF ANY KIND, either express or implied.
 * See the License for the specific language governing permissions and
 * limitations under the License.
 */
package org.apache.hadoop.hdfs.server.namenode;

import static org.junit.Assert.assertTrue;
import static org.junit.Assert.assertEquals;

import java.net.URL;
import java.util.Collection;

import org.apache.hadoop.conf.Configuration;
import org.apache.hadoop.fs.ChecksumException;
import org.apache.hadoop.fs.FSDataInputStream;
import org.apache.hadoop.fs.FileSystem;
import org.apache.hadoop.fs.Path;
import org.apache.hadoop.hdfs.DFSConfigKeys;
import org.apache.hadoop.hdfs.DFSTestUtil;
import org.apache.hadoop.hdfs.HdfsConfiguration;
import org.apache.hadoop.hdfs.MiniDFSCluster;
<<<<<<< HEAD
=======
import org.apache.hadoop.hdfs.TestDatanodeBlockScanner;
import org.apache.hadoop.hdfs.protocol.ExtendedBlock;
>>>>>>> f529dfe7
import org.junit.Test;

/** A JUnit test for corrupt_files.jsp */
public class TestCorruptFilesJsp  {

  @Test
  public void testCorruptFilesJsp() throws Exception {
    MiniDFSCluster cluster = null;
    try {

      final int FILE_SIZE = 512;

      Path[] filepaths = { new Path("/audiobook"), new Path("/audio/audio1"),
          new Path("/audio/audio2"), new Path("/audio/audio") };

      Configuration conf = new HdfsConfiguration();
      // datanode scans directories
      conf.setInt(DFSConfigKeys.DFS_DATANODE_DIRECTORYSCAN_INTERVAL_KEY, 1);
      // datanode sends block reports
      conf.setInt(DFSConfigKeys.DFS_BLOCKREPORT_INTERVAL_MSEC_KEY, 3 * 1000);
      cluster = new MiniDFSCluster.Builder(conf).build();
      cluster.waitActive();

      FileSystem fs = cluster.getFileSystem();

      // create files
      for (Path filepath : filepaths) {
        DFSTestUtil.createFile(fs, filepath, FILE_SIZE, (short) 1, 0L);
        DFSTestUtil.waitReplication(fs, filepath, (short) 1);
      }

      // verify there are not corrupt files
      final NameNode namenode = cluster.getNameNode();
      Collection<FSNamesystem.CorruptFileBlockInfo> badFiles = namenode.
        getNamesystem().listCorruptFileBlocks("/", null);
      assertTrue("There are " + badFiles.size()
          + " corrupt files, but expecting none", badFiles.size() == 0);

      // Check if webui agrees
      URL url = new URL("http://"
          + conf.get(DFSConfigKeys.DFS_NAMENODE_HTTP_ADDRESS_KEY)
          + "/corrupt_files.jsp");
      String corruptFilesPage = DFSTestUtil.urlGet(url);
      assertTrue("Corrupt files page is not showing a healthy filesystem",
          corruptFilesPage.contains("No missing blocks found at the moment."));

      // Now corrupt all the files except for the last one
      for (int idx = 0; idx < filepaths.length - 1; idx++) {
<<<<<<< HEAD
        String blockName = DFSTestUtil.getFirstBlock(fs, filepaths[idx])
            .getBlockName();
        assertTrue(cluster.corruptReplica(blockName, 0));
=======
        ExtendedBlock blk = DFSTestUtil.getFirstBlock(fs, filepaths[idx]);
        TestDatanodeBlockScanner.corruptReplica(blk, 0);
>>>>>>> f529dfe7

        // read the file so that the corrupt block is reported to NN
        FSDataInputStream in = fs.open(filepaths[idx]);
        try {
          in.readFully(new byte[FILE_SIZE]);
        } catch (ChecksumException ignored) { // checksum error is expected.
        }
        in.close();
      }

      // verify if all corrupt files were reported to NN
      badFiles = namenode.getNamesystem().listCorruptFileBlocks("/", null);
      assertTrue("Expecting 3 corrupt files, but got " + badFiles.size(),
          badFiles.size() == 3);

      // Check if webui agrees
      url = new URL("http://"
          + conf.get(DFSConfigKeys.DFS_NAMENODE_HTTP_ADDRESS_KEY)
          + "/corrupt_files.jsp");
      corruptFilesPage = DFSTestUtil.urlGet(url);
      assertTrue("'/audiobook' should be corrupt", corruptFilesPage
          .contains("/audiobook"));
      assertTrue("'/audio/audio1' should be corrupt", corruptFilesPage
          .contains("/audio/audio1"));
      assertTrue("'/audio/audio2' should be corrupt", corruptFilesPage
          .contains("/audio/audio2"));
      assertTrue("Summary message shall report 3 corrupt files",
          corruptFilesPage.contains("At least 3 corrupt file(s)"));

      // clean up
      for (Path filepath : filepaths) {
        fs.delete(filepath, false);
      }
    } finally {
      if (cluster != null) {
        cluster.shutdown();
      }
    }

  }

}<|MERGE_RESOLUTION|>--- conflicted
+++ resolved
@@ -32,11 +32,8 @@
 import org.apache.hadoop.hdfs.DFSTestUtil;
 import org.apache.hadoop.hdfs.HdfsConfiguration;
 import org.apache.hadoop.hdfs.MiniDFSCluster;
-<<<<<<< HEAD
-=======
 import org.apache.hadoop.hdfs.TestDatanodeBlockScanner;
 import org.apache.hadoop.hdfs.protocol.ExtendedBlock;
->>>>>>> f529dfe7
 import org.junit.Test;
 
 /** A JUnit test for corrupt_files.jsp */
@@ -85,14 +82,8 @@
 
       // Now corrupt all the files except for the last one
       for (int idx = 0; idx < filepaths.length - 1; idx++) {
-<<<<<<< HEAD
-        String blockName = DFSTestUtil.getFirstBlock(fs, filepaths[idx])
-            .getBlockName();
-        assertTrue(cluster.corruptReplica(blockName, 0));
-=======
         ExtendedBlock blk = DFSTestUtil.getFirstBlock(fs, filepaths[idx]);
-        TestDatanodeBlockScanner.corruptReplica(blk, 0);
->>>>>>> f529dfe7
+        assertTrue(TestDatanodeBlockScanner.corruptReplica(blk, 0));
 
         // read the file so that the corrupt block is reported to NN
         FSDataInputStream in = fs.open(filepaths[idx]);
