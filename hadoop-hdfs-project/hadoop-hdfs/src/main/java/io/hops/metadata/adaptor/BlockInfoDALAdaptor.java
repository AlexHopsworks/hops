/*
 * Copyright (C) 2015 hops.io.
 *
 * Licensed under the Apache License, Version 2.0 (the "License");
 * you may not use this file except in compliance with the License.
 * You may obtain a copy of the License at
 *
 *      http://www.apache.org/licenses/LICENSE-2.0
 *
 * Unless required by applicable law or agreed to in writing, software
 * distributed under the License is distributed on an "AS IS" BASIS,
 * WITHOUT WARRANTIES OR CONDITIONS OF ANY KIND, either express or implied.
 * See the License for the specific language governing permissions and
 * limitations under the License.
 */
package io.hops.metadata.adaptor;

import io.hops.exception.StorageException;
import io.hops.metadata.DalAdaptor;
import io.hops.metadata.hdfs.dal.BlockInfoDataAccess;
import io.hops.metadata.hdfs.entity.BlockInfo;
import org.apache.hadoop.hdfs.protocol.Block;
import org.apache.hadoop.hdfs.server.blockmanagement.BlockInfoUnderConstruction;
import org.apache.hadoop.hdfs.server.common.HdfsServerConstants;
import org.apache.hadoop.hdfs.server.namenode.UnsupportedActionException;
import org.apache.zookeeper.KeeperException;

import java.util.Collection;
import java.util.List;
import java.util.Set;

public class BlockInfoDALAdaptor extends
    DalAdaptor<org.apache.hadoop.hdfs.server.blockmanagement.BlockInfo, BlockInfo>
    implements
    BlockInfoDataAccess<org.apache.hadoop.hdfs.server.blockmanagement.BlockInfo> {

  private final BlockInfoDataAccess<BlockInfo> dataAccess;

  public BlockInfoDALAdaptor(BlockInfoDataAccess<BlockInfo> dataAccess) {
    this.dataAccess = dataAccess;
  }

  @Override
  public int countAll() throws StorageException {
    return dataAccess.countAll();
  }

  @Override
  public int countAllCompleteBlocks() throws StorageException {
    return dataAccess.countAllCompleteBlocks();
  }
  
  @Override
  public org.apache.hadoop.hdfs.server.blockmanagement.BlockInfo findById(
      long blockId, int inodeId) throws StorageException {
    return convertDALtoHDFS(dataAccess.findById(blockId, inodeId));
  }

  @Override
  public List<org.apache.hadoop.hdfs.server.blockmanagement.BlockInfo> findByInodeId(
      int id) throws StorageException {
    return (List<org.apache.hadoop.hdfs.server.blockmanagement.BlockInfo>) convertDALtoHDFS(
        dataAccess.findByInodeId(id));
  }

  
  @Override
  public List<org.apache.hadoop.hdfs.server.blockmanagement.BlockInfo> findByInodeIds(
      int[] inodeIds) throws StorageException {
    return (List<org.apache.hadoop.hdfs.server.blockmanagement.BlockInfo>) convertDALtoHDFS(
        dataAccess.findByInodeIds(inodeIds));
  }
  
  @Override
  public List<org.apache.hadoop.hdfs.server.blockmanagement.BlockInfo> findAllBlocks()
      throws StorageException {
    return (List<org.apache.hadoop.hdfs.server.blockmanagement.BlockInfo>) convertDALtoHDFS(
        dataAccess.findAllBlocks());
  }

  @Override
  public List<org.apache.hadoop.hdfs.server.blockmanagement.BlockInfo> findBlockInfosByStorageId(
      int storageId) throws StorageException {
    return (List<org.apache.hadoop.hdfs.server.blockmanagement.BlockInfo>) convertDALtoHDFS(
        dataAccess.findBlockInfosByStorageId(storageId));
  }

<<<<<<< HEAD
=======


>>>>>>> 325aa1a3
  @Override
  public List<org.apache.hadoop.hdfs.server.blockmanagement.BlockInfo> findBlockInfosBySids(
      List<Integer> sids) throws StorageException {
    return (List<org.apache.hadoop.hdfs.server.blockmanagement.BlockInfo>) convertDALtoHDFS(
        dataAccess.findBlockInfosBySids(sids));
  }

  @Override
  public Set<Long> findINodeIdsByStorageId(int storageId)
      throws StorageException {
    return dataAccess.findINodeIdsByStorageId(storageId);
  }

  @Override
  public List<org.apache.hadoop.hdfs.server.blockmanagement.BlockInfo> findByIds(
      long[] blockIds, int[] inodeIds) throws StorageException {
    return (List<org.apache.hadoop.hdfs.server.blockmanagement.BlockInfo>) convertDALtoHDFS(
        dataAccess.findByIds(blockIds, inodeIds));
  }

  @Override
<<<<<<< HEAD
  public boolean existsOnAnyStorage(long blockId, List<Integer> sids) throws
      StorageException {
=======
  public boolean existsOnAnyStorage(long blockId ,List<Integer> sids)
      throws StorageException {
>>>>>>> 325aa1a3
    return dataAccess.existsOnAnyStorage(blockId, sids);
  }

  @Override
  public void prepare(
      Collection<org.apache.hadoop.hdfs.server.blockmanagement.BlockInfo> removed,
      Collection<org.apache.hadoop.hdfs.server.blockmanagement.BlockInfo> newed,
      Collection<org.apache.hadoop.hdfs.server.blockmanagement.BlockInfo> modified)
      throws StorageException {
    dataAccess.prepare(convertHDFStoDAL(removed), convertHDFStoDAL(newed),
        convertHDFStoDAL(modified));
  }

  @Override
  public BlockInfo convertHDFStoDAL(
      org.apache.hadoop.hdfs.server.blockmanagement.BlockInfo hdfsClass)
      throws StorageException {
    if (hdfsClass != null) {
      BlockInfo hopBlkInfo =
          new BlockInfo(hdfsClass.getBlockId(), hdfsClass.getBlockIndex(),
              hdfsClass.getInodeId(), hdfsClass.getNumBytes(),
              hdfsClass.getGenerationStamp(),
              hdfsClass.getBlockUCState().ordinal(), hdfsClass.getTimestamp());
      if (hdfsClass instanceof BlockInfoUnderConstruction) {
        BlockInfoUnderConstruction ucBlock =
            (BlockInfoUnderConstruction) hdfsClass;
        hopBlkInfo.setPrimaryNodeIndex(ucBlock.getPrimaryNodeIndex());
        hopBlkInfo.setBlockRecoveryId(ucBlock.getBlockRecoveryId());
      }
      return hopBlkInfo;
    } else {
      return null;
    }
  }

  @Override
  public org.apache.hadoop.hdfs.server.blockmanagement.BlockInfo convertDALtoHDFS(
      BlockInfo dalClass) throws StorageException {
    if (dalClass != null) {
      Block b = new Block(dalClass.getBlockId(), dalClass.getNumBytes(),
          dalClass.getGenerationStamp());
      org.apache.hadoop.hdfs.server.blockmanagement.BlockInfo blockInfo = null;

      if (dalClass.getBlockUCState() >
          0) { //UNDER_CONSTRUCTION, UNDER_RECOVERY, COMMITED
        blockInfo = new BlockInfoUnderConstruction(b, dalClass.getInodeId());
        ((BlockInfoUnderConstruction) blockInfo).setBlockUCStateNoPersistance(
            HdfsServerConstants.BlockUCState.values()[dalClass
                .getBlockUCState()]);
        ((BlockInfoUnderConstruction) blockInfo)
            .setPrimaryNodeIndexNoPersistance(dalClass.getPrimaryNodeIndex());
        ((BlockInfoUnderConstruction) blockInfo)
            .setBlockRecoveryIdNoPersistance(dalClass.getBlockRecoveryId());
      } else if (dalClass.getBlockUCState() ==
          HdfsServerConstants.BlockUCState.COMPLETE.ordinal()) {
        blockInfo =
            new org.apache.hadoop.hdfs.server.blockmanagement.BlockInfo(b,
                dalClass.getInodeId());
      }

      blockInfo.setINodeIdNoPersistance(dalClass.getInodeId());
      blockInfo.setTimestampNoPersistance(dalClass.getTimeStamp());
      blockInfo.setBlockIndexNoPersistance(dalClass.getBlockIndex());

      return blockInfo;
    } else {
      return null;
    }
  }
}<|MERGE_RESOLUTION|>--- conflicted
+++ resolved
@@ -22,8 +22,6 @@
 import org.apache.hadoop.hdfs.protocol.Block;
 import org.apache.hadoop.hdfs.server.blockmanagement.BlockInfoUnderConstruction;
 import org.apache.hadoop.hdfs.server.common.HdfsServerConstants;
-import org.apache.hadoop.hdfs.server.namenode.UnsupportedActionException;
-import org.apache.zookeeper.KeeperException;
 
 import java.util.Collection;
 import java.util.List;
@@ -85,11 +83,6 @@
         dataAccess.findBlockInfosByStorageId(storageId));
   }
 
-<<<<<<< HEAD
-=======
-
-
->>>>>>> 325aa1a3
   @Override
   public List<org.apache.hadoop.hdfs.server.blockmanagement.BlockInfo> findBlockInfosBySids(
       List<Integer> sids) throws StorageException {
@@ -111,13 +104,8 @@
   }
 
   @Override
-<<<<<<< HEAD
   public boolean existsOnAnyStorage(long blockId, List<Integer> sids) throws
       StorageException {
-=======
-  public boolean existsOnAnyStorage(long blockId ,List<Integer> sids)
-      throws StorageException {
->>>>>>> 325aa1a3
     return dataAccess.existsOnAnyStorage(blockId, sids);
   }
 
