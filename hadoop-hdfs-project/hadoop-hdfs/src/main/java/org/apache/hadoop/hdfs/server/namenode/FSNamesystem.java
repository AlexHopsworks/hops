/**
 * Licensed to the Apache Software Foundation (ASF) under one
 * or more contributor license agreements.  See the NOTICE file
 * distributed with this work for additional information
 * regarding copyright ownership.  The ASF licenses this file
 * to you under the Apache License, Version 2.0 (the
 * "License"); you may not use this file except in compliance
 * with the License.  You may obtain a copy of the License at
 *
 *     http://www.apache.org/licenses/LICENSE-2.0
 *
 * Unless required by applicable law or agreed to in writing, software
 * distributed under the License is distributed on an "AS IS" BASIS,
 * WITHOUT WARRANTIES OR CONDITIONS OF ANY KIND, either express or implied.
 * See the License for the specific language governing permissions and
 * limitations under the License.
 */
package org.apache.hadoop.hdfs.server.namenode;

import com.google.common.annotations.VisibleForTesting;
import com.google.common.collect.ImmutableMap;
import com.google.common.collect.Lists;
import io.hops.common.IDsGeneratorFactory;
import io.hops.common.IDsMonitor;
import io.hops.common.INodeUtil;
import io.hops.erasure_coding.Codec;
import io.hops.erasure_coding.ErasureCodingManager;
import io.hops.exception.*;
import io.hops.leader_election.node.ActiveNode;
import io.hops.metadata.HdfsStorageFactory;
import io.hops.metadata.HdfsVariables;
import io.hops.metadata.hdfs.dal.AceDataAccess;
import io.hops.metadata.hdfs.dal.BlockChecksumDataAccess;
import io.hops.metadata.hdfs.dal.EncodingStatusDataAccess;
import io.hops.metadata.hdfs.dal.INodeDataAccess;
import io.hops.metadata.hdfs.dal.ProvenanceLogDataAccess;
import io.hops.metadata.hdfs.dal.RetryCacheEntryDataAccess;
import io.hops.metadata.hdfs.dal.SafeBlocksDataAccess;
import io.hops.metadata.hdfs.entity.Ace;
import io.hops.metadata.hdfs.entity.BlockChecksum;
import io.hops.metadata.hdfs.entity.EncodingPolicy;
import io.hops.metadata.hdfs.entity.EncodingStatus;
import io.hops.metadata.hdfs.entity.INodeIdentifier;
import io.hops.metadata.hdfs.entity.LeasePath;
import io.hops.metadata.hdfs.entity.MetadataLogEntry;
import io.hops.metadata.hdfs.entity.ProjectedINode;
import io.hops.metadata.hdfs.entity.ProvenanceLogEntry;
import io.hops.metadata.hdfs.entity.RetryCacheEntry;
import io.hops.metadata.hdfs.entity.SubTreeOperation;
import io.hops.resolvingcache.Cache;
import io.hops.security.Users;
import io.hops.security.UsersGroups;
import io.hops.transaction.EntityManager;
import io.hops.transaction.context.RootINodeCache;
import io.hops.transaction.handler.EncodingStatusOperationType;
import io.hops.transaction.handler.HDFSOperationType;
import io.hops.transaction.handler.HopsTransactionalRequestHandler;
import io.hops.transaction.handler.LightWeightRequestHandler;
import io.hops.transaction.lock.LockFactory;
import io.hops.transaction.lock.SubtreeLockedException;
import io.hops.transaction.lock.TransactionLockTypes.INodeLockType;
import io.hops.transaction.lock.TransactionLockTypes.INodeResolveType;
import io.hops.transaction.lock.TransactionLockTypes.LockType;
import io.hops.transaction.lock.TransactionLocks;
import org.apache.commons.logging.Log;
import org.apache.commons.logging.LogFactory;
import org.apache.hadoop.HadoopIllegalArgumentException;
import org.apache.hadoop.classification.InterfaceAudience;
import org.apache.hadoop.conf.Configuration;
import org.apache.hadoop.fs.ContentSummary;
import org.apache.hadoop.fs.CreateFlag;
import org.apache.hadoop.fs.FSDataInputStream;
import org.apache.hadoop.fs.FSDataOutputStream;
import org.apache.hadoop.fs.FileAlreadyExistsException;
import org.apache.hadoop.fs.FileStatus;
import org.apache.hadoop.fs.FileSystem;
import org.apache.hadoop.fs.FsServerDefaults;
import org.apache.hadoop.fs.InvalidPathException;
import org.apache.hadoop.fs.Options;
import org.apache.hadoop.fs.Options.Rename;
import org.apache.hadoop.fs.ParentNotDirectoryException;
import org.apache.hadoop.fs.Path;
import org.apache.hadoop.fs.UnresolvedLinkException;
import org.apache.hadoop.fs.permission.AclEntry;
import org.apache.hadoop.fs.permission.AclEntryScope;
import org.apache.hadoop.fs.permission.AclStatus;
import org.apache.hadoop.fs.permission.FsAction;
import org.apache.hadoop.fs.permission.FsPermission;
import org.apache.hadoop.fs.permission.PermissionStatus;
import org.apache.hadoop.hdfs.DFSConfigKeys;
import org.apache.hadoop.hdfs.DFSUtil;
import org.apache.hadoop.hdfs.HdfsConfiguration;
import org.apache.hadoop.hdfs.protocol.AlreadyBeingCreatedException;
import org.apache.hadoop.hdfs.protocol.Block;
import org.apache.hadoop.hdfs.protocol.BlockStoragePolicy;
import org.apache.hadoop.hdfs.protocol.ClientProtocol;
import org.apache.hadoop.hdfs.protocol.DatanodeID;
import org.apache.hadoop.hdfs.protocol.DatanodeInfo;
import org.apache.hadoop.hdfs.protocol.DirectoryListing;
import org.apache.hadoop.hdfs.protocol.ExtendedBlock;
import org.apache.hadoop.hdfs.protocol.HdfsConstants;
import org.apache.hadoop.hdfs.protocol.HdfsConstants.DatanodeReportType;
import org.apache.hadoop.hdfs.protocol.HdfsConstants.SafeModeAction;
import org.apache.hadoop.hdfs.protocol.HdfsFileStatus;
import org.apache.hadoop.hdfs.protocol.LastUpdatedContentSummary;
import org.apache.hadoop.hdfs.protocol.LocatedBlock;
import org.apache.hadoop.hdfs.protocol.LocatedBlocks;
import org.apache.hadoop.hdfs.protocol.QuotaExceededException;
import org.apache.hadoop.hdfs.protocol.RecoveryInProgressException;
import org.apache.hadoop.hdfs.protocol.datatransfer.ReplaceDatanodeOnFailure;
import org.apache.hadoop.hdfs.security.token.block.BlockTokenSecretManager;
import org.apache.hadoop.hdfs.security.token.block.BlockTokenSecretManager.AccessMode;
import org.apache.hadoop.hdfs.security.token.delegation.DelegationTokenIdentifier;
import org.apache.hadoop.hdfs.security.token.delegation.DelegationTokenSecretManager;
import org.apache.hadoop.hdfs.server.blockmanagement.BlockInfo;
import org.apache.hadoop.hdfs.server.blockmanagement.BlockInfoUnderConstruction;
import org.apache.hadoop.hdfs.server.blockmanagement.BlockManager;
import org.apache.hadoop.hdfs.server.blockmanagement.DatanodeDescriptor;
import org.apache.hadoop.hdfs.server.blockmanagement.DatanodeManager;
import org.apache.hadoop.hdfs.server.blockmanagement.DatanodeStatistics;
import org.apache.hadoop.hdfs.server.blockmanagement.HashBuckets;
import org.apache.hadoop.hdfs.server.blockmanagement.DatanodeStorageInfo;
import org.apache.hadoop.hdfs.server.blockmanagement.MutableBlockCollection;
import org.apache.hadoop.hdfs.server.common.HdfsServerConstants;
import org.apache.hadoop.hdfs.server.common.HdfsServerConstants.BlockUCState;
import org.apache.hadoop.hdfs.server.common.HdfsServerConstants.StartupOption;
import org.apache.hadoop.hdfs.server.common.Storage;
import org.apache.hadoop.hdfs.server.common.StorageInfo;
import org.apache.hadoop.hdfs.server.namenode.INode.BlocksMapUpdateInfo;
import org.apache.hadoop.hdfs.server.namenode.metrics.FSNamesystemMBean;
import org.apache.hadoop.hdfs.server.namenode.metrics.NameNodeMetrics;
import org.apache.hadoop.hdfs.server.namenode.web.resources.NamenodeWebHdfsMethods;
import org.apache.hadoop.hdfs.server.namenode.INodeDirectory.INodesInPath;
import org.apache.hadoop.hdfs.server.protocol.DatanodeCommand;
import org.apache.hadoop.hdfs.server.protocol.DatanodeRegistration;
import org.apache.hadoop.hdfs.server.protocol.DatanodeStorageReport;
import org.apache.hadoop.hdfs.server.protocol.HeartbeatResponse;
import org.apache.hadoop.hdfs.server.protocol.NamespaceInfo;
import org.apache.hadoop.hdfs.server.protocol.StorageReport;
import org.apache.hadoop.io.IOUtils;
import org.apache.hadoop.io.Text;
import org.apache.hadoop.ipc.Server;
import org.apache.hadoop.ipc.StandbyException;
import org.apache.hadoop.metrics2.annotation.Metric;
import org.apache.hadoop.metrics2.annotation.Metrics;
import org.apache.hadoop.metrics2.lib.DefaultMetricsSystem;
import org.apache.hadoop.metrics2.util.MBeans;
import org.apache.hadoop.net.NetworkTopology;
import org.apache.hadoop.net.Node;
import org.apache.hadoop.security.AccessControlException;
import org.apache.hadoop.security.UserGroupInformation;
import org.apache.hadoop.security.UserGroupInformation.AuthenticationMethod;
import org.apache.hadoop.security.token.SecretManager.InvalidToken;
import org.apache.hadoop.security.token.Token;
import org.apache.hadoop.security.token.TokenIdentifier;
import org.apache.hadoop.security.token.delegation.DelegationKey;
import org.apache.hadoop.util.Daemon;
import org.apache.hadoop.util.DataChecksum;
import org.apache.hadoop.util.Time;
import org.apache.hadoop.util.VersionInfo;
import org.mortbay.util.ajax.JSON;

import javax.management.NotCompliantMBeanException;
import javax.management.ObjectName;
import javax.management.StandardMBean;
import java.io.ByteArrayInputStream;
import java.io.DataInputStream;
import java.io.FileNotFoundException;
import java.io.IOException;
import java.lang.management.ManagementFactory;
import java.net.InetAddress;
import java.util.ArrayList;
import java.util.Arrays;
import java.util.Collection;
import java.util.Collections;
import java.util.Date;
import java.util.EnumSet;
import java.util.HashMap;
import java.util.HashSet;
import java.util.Iterator;
import java.util.LinkedList;
import java.util.List;
import java.util.Map;
import java.util.Set;
import java.util.StringTokenizer;
import java.util.concurrent.Callable;
import java.util.concurrent.ExecutorService;
import java.util.concurrent.Executors;
import java.util.concurrent.Future;
import java.util.concurrent.TimeUnit;

import static io.hops.transaction.lock.LockFactory.BLK;
import static io.hops.transaction.lock.LockFactory.getInstance;
import io.hops.transaction.lock.TransactionLockTypes;
import java.util.logging.Level;
import java.util.logging.Logger;
import org.apache.hadoop.fs.DirectoryListingStartAfterNotFoundException;
import static org.apache.hadoop.hdfs.DFSConfigKeys.DFS_BLOCK_SIZE_DEFAULT;
import static org.apache.hadoop.hdfs.DFSConfigKeys.DFS_BLOCK_SIZE_KEY;
import static org.apache.hadoop.hdfs.DFSConfigKeys.DFS_BYTES_PER_CHECKSUM_DEFAULT;
import static org.apache.hadoop.hdfs.DFSConfigKeys.DFS_BYTES_PER_CHECKSUM_KEY;
import static org.apache.hadoop.hdfs.DFSConfigKeys.DFS_CHECKSUM_TYPE_DEFAULT;
import static org.apache.hadoop.hdfs.DFSConfigKeys.DFS_CHECKSUM_TYPE_KEY;
import static org.apache.hadoop.hdfs.DFSConfigKeys.DFS_CLIENT_WRITE_PACKET_SIZE_DEFAULT;
import static org.apache.hadoop.hdfs.DFSConfigKeys.DFS_CLIENT_WRITE_PACKET_SIZE_KEY;
import static org.apache.hadoop.hdfs.DFSConfigKeys.DFS_DIR_DELETE_BATCH_SIZE;
import static org.apache.hadoop.hdfs.DFSConfigKeys.DFS_DIR_DELETE_BATCH_SIZE_DEFAULT;
import static org.apache.hadoop.hdfs.DFSConfigKeys.DFS_ENCRYPT_DATA_TRANSFER_DEFAULT;
import static org.apache.hadoop.hdfs.DFSConfigKeys.DFS_ENCRYPT_DATA_TRANSFER_KEY;
import static org.apache.hadoop.hdfs.DFSConfigKeys.DFS_NAMENODE_ACCESSTIME_PRECISION_DEFAULT;
import static org.apache.hadoop.hdfs.DFSConfigKeys.DFS_NAMENODE_ACCESSTIME_PRECISION_KEY;
import static org.apache.hadoop.hdfs.DFSConfigKeys.DFS_NAMENODE_AUDIT_LOGGERS_KEY;
import static org.apache.hadoop.hdfs.DFSConfigKeys.DFS_NAMENODE_AUDIT_LOG_TOKEN_TRACKING_ID_DEFAULT;
import static org.apache.hadoop.hdfs.DFSConfigKeys.DFS_NAMENODE_AUDIT_LOG_TOKEN_TRACKING_ID_KEY;
import static org.apache.hadoop.hdfs.DFSConfigKeys.DFS_NAMENODE_DEFAULT_AUDIT_LOGGER_NAME;
import static org.apache.hadoop.hdfs.DFSConfigKeys.DFS_NAMENODE_DELEGATION_KEY_UPDATE_INTERVAL_DEFAULT;
import static org.apache.hadoop.hdfs.DFSConfigKeys.DFS_NAMENODE_DELEGATION_KEY_UPDATE_INTERVAL_KEY;
import static org.apache.hadoop.hdfs.DFSConfigKeys.DFS_NAMENODE_DELEGATION_TOKEN_ALWAYS_USE_DEFAULT;
import static org.apache.hadoop.hdfs.DFSConfigKeys.DFS_NAMENODE_DELEGATION_TOKEN_ALWAYS_USE_KEY;
import static org.apache.hadoop.hdfs.DFSConfigKeys.DFS_NAMENODE_DELEGATION_TOKEN_MAX_LIFETIME_DEFAULT;
import static org.apache.hadoop.hdfs.DFSConfigKeys.DFS_NAMENODE_DELEGATION_TOKEN_MAX_LIFETIME_KEY;
import static org.apache.hadoop.hdfs.DFSConfigKeys.DFS_NAMENODE_DELEGATION_TOKEN_RENEW_INTERVAL_DEFAULT;
import static org.apache.hadoop.hdfs.DFSConfigKeys.DFS_NAMENODE_DELEGATION_TOKEN_RENEW_INTERVAL_KEY;
import static org.apache.hadoop.hdfs.DFSConfigKeys.DFS_NAMENODE_ENABLE_RETRY_CACHE_DEFAULT;
import static org.apache.hadoop.hdfs.DFSConfigKeys.DFS_NAMENODE_ENABLE_RETRY_CACHE_KEY;
import static org.apache.hadoop.hdfs.DFSConfigKeys.DFS_NAMENODE_MAX_OBJECTS_DEFAULT;
import static org.apache.hadoop.hdfs.DFSConfigKeys.DFS_NAMENODE_MAX_OBJECTS_KEY;
import static org.apache.hadoop.hdfs.DFSConfigKeys.DFS_NAMENODE_QUOTA_ENABLED_DEFAULT;
import static org.apache.hadoop.hdfs.DFSConfigKeys.DFS_NAMENODE_QUOTA_ENABLED_KEY;
import static org.apache.hadoop.hdfs.DFSConfigKeys.DFS_NAMENODE_REPLICATION_MIN_DEFAULT;
import static org.apache.hadoop.hdfs.DFSConfigKeys.DFS_NAMENODE_REPLICATION_MIN_KEY;
import static org.apache.hadoop.hdfs.DFSConfigKeys.DFS_NAMENODE_REPL_QUEUE_THRESHOLD_PCT_KEY;
import static org.apache.hadoop.hdfs.DFSConfigKeys.DFS_NAMENODE_RESOURCE_CHECK_INTERVAL_DEFAULT;
import static org.apache.hadoop.hdfs.DFSConfigKeys.DFS_NAMENODE_RESOURCE_CHECK_INTERVAL_KEY;
import static org.apache.hadoop.hdfs.DFSConfigKeys.DFS_NAMENODE_RETRY_CACHE_EXPIRYTIME_MILLIS_DEFAULT;
import static org.apache.hadoop.hdfs.DFSConfigKeys.DFS_NAMENODE_RETRY_CACHE_EXPIRYTIME_MILLIS_KEY;
import static org.apache.hadoop.hdfs.DFSConfigKeys.DFS_NAMENODE_RETRY_CACHE_HEAP_PERCENT_DEFAULT;
import static org.apache.hadoop.hdfs.DFSConfigKeys.DFS_NAMENODE_RETRY_CACHE_HEAP_PERCENT_KEY;
import static org.apache.hadoop.hdfs.DFSConfigKeys.DFS_NAMENODE_SAFEMODE_EXTENSION_KEY;
import static org.apache.hadoop.hdfs.DFSConfigKeys.DFS_NAMENODE_SAFEMODE_MIN_DATANODES_DEFAULT;
import static org.apache.hadoop.hdfs.DFSConfigKeys.DFS_NAMENODE_SAFEMODE_MIN_DATANODES_KEY;
import static org.apache.hadoop.hdfs.DFSConfigKeys.DFS_NAMENODE_SAFEMODE_THRESHOLD_PCT_DEFAULT;
import static org.apache.hadoop.hdfs.DFSConfigKeys.DFS_NAMENODE_SAFEMODE_THRESHOLD_PCT_KEY;
import static org.apache.hadoop.hdfs.DFSConfigKeys.DFS_PERMISSIONS_ENABLED_DEFAULT;
import static org.apache.hadoop.hdfs.DFSConfigKeys.DFS_PERMISSIONS_ENABLED_KEY;
import static org.apache.hadoop.hdfs.DFSConfigKeys.DFS_PERMISSIONS_SUPERUSERGROUP_DEFAULT;
import static org.apache.hadoop.hdfs.DFSConfigKeys.DFS_PERMISSIONS_SUPERUSERGROUP_KEY;
import static org.apache.hadoop.hdfs.DFSConfigKeys.DFS_PERSIST_BLOCKS_DEFAULT;
import static org.apache.hadoop.hdfs.DFSConfigKeys.DFS_PERSIST_BLOCKS_KEY;
import static org.apache.hadoop.hdfs.DFSConfigKeys.DFS_REPLICATION_DEFAULT;
import static org.apache.hadoop.hdfs.DFSConfigKeys.DFS_REPLICATION_KEY;
import static org.apache.hadoop.hdfs.DFSConfigKeys.DFS_SUBTREE_EXECUTOR_LIMIT_DEFAULT;
import static org.apache.hadoop.hdfs.DFSConfigKeys.DFS_SUBTREE_EXECUTOR_LIMIT_KEY;
import static org.apache.hadoop.hdfs.DFSConfigKeys.DFS_SUPPORT_APPEND_DEFAULT;
import static org.apache.hadoop.hdfs.DFSConfigKeys.DFS_SUPPORT_APPEND_KEY;
import static org.apache.hadoop.hdfs.DFSConfigKeys.FS_TRASH_INTERVAL_DEFAULT;
import static org.apache.hadoop.hdfs.DFSConfigKeys.FS_TRASH_INTERVAL_KEY;
import static org.apache.hadoop.hdfs.DFSConfigKeys.IO_FILE_BUFFER_SIZE_DEFAULT;
import static org.apache.hadoop.hdfs.DFSConfigKeys.IO_FILE_BUFFER_SIZE_KEY;
import org.apache.hadoop.hdfs.protocol.proto.HdfsProtos;
import org.apache.hadoop.hdfs.protocolPB.PBHelper;
import org.apache.hadoop.hdfs.server.namenode.startupprogress.Phase;
import org.apache.hadoop.hdfs.server.namenode.startupprogress.StartupProgress;
import org.apache.hadoop.hdfs.server.namenode.startupprogress.StartupProgress.Counter;
import org.apache.hadoop.hdfs.server.namenode.startupprogress.Status;
import org.apache.hadoop.hdfs.server.namenode.startupprogress.Step;
import org.apache.hadoop.hdfs.server.namenode.startupprogress.StepType;
import org.apache.hadoop.hdfs.server.protocol.StorageReceivedDeletedBlocks;
import org.apache.hadoop.ipc.RetriableException;
import org.apache.hadoop.ipc.RetryCacheDistributed;
import org.apache.hadoop.ipc.RetryCache.CacheEntry;
import org.apache.hadoop.ipc.RetryCacheDistributed.CacheEntryWithPayload;
import org.apache.hadoop.util.StringUtils;
import static org.apache.hadoop.util.Time.now;
import org.apache.hadoop.util.Timer;

/**
 * ************************************************
 * FSNamesystem does the actual bookkeeping work for the
 * DataNode.
 * <p/>
 * It tracks several important tables.
 * <p/>
 * 1) valid fsname --> blocklist (kept on disk, logged)
 * 2) Set of all valid blocks (inverted #1)
 * 3) block --> machinelist (kept in memory, rebuilt dynamically from reports)
 * 4) machine --> blocklist (inverted #2)
 * 5) LRU cache of updated-heartbeat machines
 * *************************************************
 */
@InterfaceAudience.Private
@Metrics(context = "dfs")
public class FSNamesystem
  implements Namesystem, FSClusterStats, FSNamesystemMBean, NameNodeMXBean {

  public static final Log LOG = LogFactory.getLog(FSNamesystem.class);

  private static final ThreadLocal<StringBuilder> auditBuffer
    = new ThreadLocal<StringBuilder>() {
    @Override
    protected StringBuilder initialValue() {
      return new StringBuilder();
    }
  };

  @VisibleForTesting
  private boolean isAuditEnabled() {
    return !isDefaultAuditLogger || auditLog.isInfoEnabled();
  }

  private HdfsFileStatus getAuditFileInfo(String path, boolean resolveSymlink)
    throws IOException {
    return (isAuditEnabled() && isExternalInvocation()) ? dir.getFileInfo(path,
      resolveSymlink, false) : null;
  }

  private void logAuditEvent(boolean succeeded, String cmd, String src)
    throws IOException {
    logAuditEvent(succeeded, cmd, src, null, null);
  }

  private void logAuditEvent(boolean succeeded, String cmd, String src,
    String dst, HdfsFileStatus stat) throws IOException {
    if (isAuditEnabled() && isExternalInvocation()) {
      logAuditEvent(succeeded, getRemoteUser(), getRemoteIp(), cmd, src, dst,
        stat);
    }
  }

  private void logAuditEvent(boolean succeeded, UserGroupInformation ugi,
    InetAddress addr, String cmd, String src, String dst,
    HdfsFileStatus stat) throws IOException {
    FileStatus status = null;
    if (stat != null) {
      Path symlink = stat.isSymlink() ? new Path(stat.getSymlink()) : null;
      Path path = dst != null ? new Path(dst) : new Path(src);
      status
        = new FileStatus(stat.getLen(), stat.isDir(), stat.getReplication(),
          stat.getBlockSize(), stat.getModificationTime(),
          stat.getAccessTime(), stat.getPermission(), stat.getOwner(),
          stat.getGroup(), symlink, path);
    }
    for (AuditLogger logger : auditLoggers) {
      if (logger instanceof HdfsAuditLogger) {
        HdfsAuditLogger hdfsLogger = (HdfsAuditLogger) logger;
        hdfsLogger.logAuditEvent(succeeded, ugi.toString(), addr, cmd, src, dst,
          status, ugi, dtSecretManager);
      } else {
        logger.logAuditEvent(succeeded, ugi.toString(), addr,
          cmd, src, dst, status);
      }
    }
  }

  /**
   * Logger for audit events, noting successful FSNamesystem operations. Emits
   * to FSNamesystem.audit at INFO. Each event causes a set of tab-separated
   * <code>key=value</code> pairs to be written for the following properties:
   * <code>
   * ugi=&lt;ugi in RPC&gt;
   * ip=&lt;remote IP&gt;
   * cmd=&lt;command&gt;
   * src=&lt;src path&gt;
   * dst=&lt;dst path (optional)&gt;
   * perm=&lt;permissions (optional)&gt;
   * </code>
   */
  public static final Log auditLog = LogFactory.getLog(FSNamesystem.class.
    getName() + ".audit");

  private void logProvenanceEvent(ProvenanceLogEntry.Operation op, 
    String src, String dst) {
    if(!provenanceEnabled() && !isExternalInvocation()) {
      return;
    }
    
    if (ProvenanceLogEntry.Operation.OTHER.equals(op)
      || ProvenanceLogEntry.Operation.METADATA.equals(op)) {
      return;
    }
    
    try {
      INode inode = getINode(src);
      inode.logProvenanceEvent(op);
    } catch (IOException ex) {
      LOG.error("provenance log error1", ex);
      return;
    }
  }
  
  private ProvenanceLogEntry.Operation provenanceCmd(String cmd) {
    ProvenanceLogEntry.Operation op = null;
    switch (cmd) {
      case "open":
        op = ProvenanceLogEntry.Operation.READ;
        break;
      case "setPermission":
      case "setOwner":
      case "setTimes":
      case "setReplication":
      case "setMetaEnabled":
      case "setStoragePolicy":
      case "getfileinfo":
      case "listStatus":
      case "getEncodingStatus":
        op = ProvenanceLogEntry.Operation.METADATA;
        break;
      case "mkdirs":
      case "createSymlink":
      case "concat": op = ProvenanceLogEntry.Operation.OTHER; break;
      default:
        op = ProvenanceLogEntry.Operation.OTHER;
        break;
    }
    return op;
  }
  
  private boolean provenanceEnabled() {
    return conf.getBoolean(DFSConfigKeys.DFS_HDFS_PROVENANCE_ENABLED,
      DFSConfigKeys.DFS_HDFS_PROVENANCE_ENABLED_DEFAULT);
  }

  private boolean detailedProvenanceEnabled() {
    return conf.getBoolean(DFSConfigKeys.DFS_HDFS_PROVENANCE_DETAIL_ENABLED,
      DFSConfigKeys.DFS_HDFS_PROVENANCE_DETAIL_ENABLED_DEFAULT);
  }
  
  static final int DEFAULT_MAX_CORRUPT_FILEBLOCKS_RETURNED = 100;
  static int BLOCK_DELETION_INCREMENT = 1000;

  private final boolean isPermissionEnabled;
  private final boolean persistBlocks;
  private final UserGroupInformation fsOwner;
  private final String fsOwnerShortUserName;
  private final String superGroup;

  // Scan interval is not configurable.
  private static final long DELEGATION_TOKEN_REMOVER_SCAN_INTERVAL
    = TimeUnit.MILLISECONDS.convert(1, TimeUnit.HOURS);
  private final DelegationTokenSecretManager dtSecretManager;
  private final boolean alwaysUseDelegationTokensForTests;

  private static final Step STEP_AWAITING_REPORTED_BLOCKS = new Step(
    StepType.AWAITING_REPORTED_BLOCKS);

  // Tracks whether the default audit logger is the only configured audit
  // logger; this allows isAuditEnabled() to return false in case the
  // underlying logger is disabled, and avoid some unnecessary work.
  private final boolean isDefaultAuditLogger;
  private final List<AuditLogger> auditLoggers;

  /**
   * The namespace tree.
   */
  FSDirectory dir;
  private final BlockManager blockManager;
  private final DatanodeStatistics datanodeStatistics;

  // whether setStoragePolicy is allowed.
  private final boolean isStoragePolicyEnabled;

  // Block pool ID used by this namenode
  //HOP made it final and now its value is read from the config file. all
  // namenodes should have same block pool id
  private final String blockPoolId;

  final LeaseManager leaseManager = new LeaseManager(this);

  volatile private Daemon smmthread = null;  // SafeModeMonitor thread

  private Daemon nnrmthread = null; // NamenodeResourceMonitor thread

  private Daemon retryCacheCleanerThread = null;

  private volatile boolean hasResourcesAvailable = true; //HOP. yes we have huge namespace
  private volatile boolean fsRunning = true;

  /**
   * The start time of the namesystem.
   */
  private final long startTime = now();

  /**
   * The interval of namenode checking for the disk space availability
   */
  private final long resourceRecheckInterval;

  private final FsServerDefaults serverDefaults;
  private final boolean supportAppends;
  private final ReplaceDatanodeOnFailure dtpReplaceDatanodeOnFailure;

  private volatile SafeModeInfo safeMode;  // safe mode information

  private final long maxFsObjects;          // maximum number of fs objects

  private final long minBlockSize;         // minimum block size
  private final long maxBlocksPerFile;     // maximum # of blocks per file

  // precision of access times.
  private final long accessTimePrecision;

  private NameNode nameNode;
  private final Configuration conf;
  private final QuotaUpdateManager quotaUpdateManager;

  private final ExecutorService subtreeOperationsExecutor;
  private final boolean erasureCodingEnabled;
  private final ErasureCodingManager erasureCodingManager;

  private final boolean storeSmallFilesInDB;
  private static int DB_ON_DISK_FILE_MAX_SIZE;
  private static int DB_ON_DISK_SMALL_FILE_MAX_SIZE;
  private static int DB_ON_DISK_MEDIUM_FILE_MAX_SIZE;
  private static int DB_ON_DISK_LARGE_FILE_MAX_SIZE;
  private static int DB_IN_MEMORY_FILE_MAX_SIZE;
  private final long BIGGEST_DELETABLE_DIR;

  /**
   * Whether the namenode is in the middle of starting the active service
   */
  private volatile boolean startingActiveService = false;

  private final AclConfigFlag aclConfigFlag;

  private final RetryCacheDistributed retryCache;

  /**
   * Clear all loaded data
   */
  void clear() throws IOException {
    dir.reset();
    dtSecretManager.reset();
    leaseManager.removeAllLeases();
  }

  @VisibleForTesting
  LeaseManager getLeaseManager() {
    return leaseManager;
  }

  /**
   * Instantiates an FSNamesystem loaded from the image and edits
   * directories specified in the passed Configuration.
   *
   * @param conf
   * the Configuration which specifies the storage directories
   * from which to load
   * @return an FSNamesystem which contains the loaded namespace
   * @throws IOException
   * if loading fails
   */
  public static FSNamesystem loadFromDisk(Configuration conf, NameNode namenode)
    throws IOException {

    FSNamesystem namesystem = new FSNamesystem(conf, namenode, false);
    StartupOption startOpt = NameNode.getStartupOption(conf);
    if (startOpt == StartupOption.RECOVER) {
      namesystem.setSafeMode(SafeModeAction.SAFEMODE_ENTER);
    }

    long loadStart = now();

    namesystem.dir
      .imageLoadComplete();     //HOP: this function was called inside the  namesystem.loadFSImage(...) which is commented out

    long timeTakenToLoadFSImage = now() - loadStart;
    LOG.info(
      "Finished loading FSImage in " + timeTakenToLoadFSImage + " ms");
    NameNodeMetrics nnMetrics = NameNode.getNameNodeMetrics();
    if (nnMetrics != null) {
      nnMetrics.setFsImageLoadTime((int) timeTakenToLoadFSImage);
    }
    return namesystem;
  }

  FSNamesystem(Configuration conf, NameNode namenode) throws IOException {
    this(conf, namenode, false);
  }

  /**
   * Create an FSNamesystem.
   *
   * @param conf
   * configuration
   * @param namenode
   * the namenode
   * @param ignoreRetryCache Whether or not should ignore the retry cache setup
   * step. For Secondary NN this should be set to true.
   * @throws IOException
   * on bad configuration
   */
  private FSNamesystem(Configuration conf, NameNode namenode,
    boolean ignoreRetryCache) throws IOException {
    try {
      this.conf = conf;
      this.nameNode = namenode;
      resourceRecheckInterval = conf.getLong(
        DFS_NAMENODE_RESOURCE_CHECK_INTERVAL_KEY,
        DFS_NAMENODE_RESOURCE_CHECK_INTERVAL_DEFAULT);

      this.blockManager = new BlockManager(this, this, conf);
      this.erasureCodingEnabled = ErasureCodingManager.isErasureCodingEnabled(
        conf);
      this.erasureCodingManager = new ErasureCodingManager(this, conf);
      this.storeSmallFilesInDB = conf.getBoolean(
        DFSConfigKeys.DFS_STORE_SMALL_FILES_IN_DB_KEY,
        DFSConfigKeys.DFS_STORE_SMALL_FILES_IN_DB_DEFAULT);
      DB_ON_DISK_FILE_MAX_SIZE = conf.getInt(
        DFSConfigKeys.DFS_DB_FILE_MAX_SIZE_KEY,
        DFSConfigKeys.DFS_DB_FILE_MAX_SIZE_DEFAULT);
      DB_ON_DISK_LARGE_FILE_MAX_SIZE = conf.getInt(
        DFSConfigKeys.DFS_DB_ONDISK_LARGE_FILE_MAX_SIZE_KEY,
        DFSConfigKeys.DFS_DB_ONDISK_LARGE_FILE_MAX_SIZE_DEFAULT);
      DB_ON_DISK_MEDIUM_FILE_MAX_SIZE = conf.getInt(
        DFSConfigKeys.DFS_DB_ONDISK_MEDIUM_FILE_MAX_SIZE_KEY,
        DFSConfigKeys.DFS_DB_ONDISK_MEDIUM_FILE_MAX_SIZE_DEFAULT);
      DB_ON_DISK_SMALL_FILE_MAX_SIZE = conf.getInt(
        DFSConfigKeys.DFS_DB_ONDISK_SMALL_FILE_MAX_SIZE_KEY,
        DFSConfigKeys.DFS_DB_ONDISK_SMALL_FILE_MAX_SIZE_DEFAULT);
      DB_IN_MEMORY_FILE_MAX_SIZE = conf.getInt(
        DFSConfigKeys.DFS_DB_INMEMORY_FILE_MAX_SIZE_KEY,
        DFSConfigKeys.DFS_DB_INMEMORY_FILE_MAX_SIZE_DEFAULT);

      if (!(DB_IN_MEMORY_FILE_MAX_SIZE < DB_ON_DISK_SMALL_FILE_MAX_SIZE
        && DB_ON_DISK_SMALL_FILE_MAX_SIZE < DB_ON_DISK_MEDIUM_FILE_MAX_SIZE
        && DB_ON_DISK_MEDIUM_FILE_MAX_SIZE < DB_ON_DISK_LARGE_FILE_MAX_SIZE
        && DB_ON_DISK_LARGE_FILE_MAX_SIZE == DB_ON_DISK_FILE_MAX_SIZE)) {
        throw new IllegalArgumentException(
          "The size for the database files is not correctly set");
      }

      this.datanodeStatistics = blockManager.getDatanodeManager().
        getDatanodeStatistics();

      this.isStoragePolicyEnabled = conf.getBoolean(
        DFSConfigKeys.DFS_STORAGE_POLICY_ENABLED_KEY,
        DFSConfigKeys.DFS_STORAGE_POLICY_ENABLED_DEFAULT);

      this.fsOwner = UserGroupInformation.getCurrentUser();
      this.fsOwnerShortUserName = fsOwner.getShortUserName();
      this.superGroup = conf.get(DFS_PERMISSIONS_SUPERUSERGROUP_KEY,
        DFS_PERMISSIONS_SUPERUSERGROUP_DEFAULT);
      this.isPermissionEnabled = conf.getBoolean(DFS_PERMISSIONS_ENABLED_KEY,
        DFS_PERMISSIONS_ENABLED_DEFAULT);

      blockPoolId = StorageInfo.getStorageInfoFromDB().getBlockPoolId();
      blockManager.setBlockPoolId(blockPoolId);
      hopSpecificInitialization(conf);
      this.quotaUpdateManager = new QuotaUpdateManager(this, conf);
      subtreeOperationsExecutor = Executors.newFixedThreadPool(
        conf.getInt(DFS_SUBTREE_EXECUTOR_LIMIT_KEY,
          DFS_SUBTREE_EXECUTOR_LIMIT_DEFAULT));
      BIGGEST_DELETABLE_DIR = conf.getLong(DFS_DIR_DELETE_BATCH_SIZE,
        DFS_DIR_DELETE_BATCH_SIZE_DEFAULT);

      LOG.info("fsOwner             = " + fsOwner);
      LOG.info("superGroup          = " + superGroup);
      LOG.info("isPermissionEnabled = " + isPermissionEnabled);

      this.persistBlocks = conf.getBoolean(DFS_PERSIST_BLOCKS_KEY,
        DFS_PERSIST_BLOCKS_DEFAULT);

      // Get the checksum type from config
      String checksumTypeStr = conf.get(DFS_CHECKSUM_TYPE_KEY,
        DFS_CHECKSUM_TYPE_DEFAULT);
      DataChecksum.Type checksumType;
      try {
        checksumType = DataChecksum.Type.valueOf(checksumTypeStr);
      } catch (IllegalArgumentException iae) {
        throw new IOException(
          "Invalid checksum type in " + DFS_CHECKSUM_TYPE_KEY + ": "
          + checksumTypeStr);
      }

      this.serverDefaults = new FsServerDefaults(
        conf.getLongBytes(DFS_BLOCK_SIZE_KEY, DFS_BLOCK_SIZE_DEFAULT),
        conf.getInt(DFS_BYTES_PER_CHECKSUM_KEY,
          DFS_BYTES_PER_CHECKSUM_DEFAULT),
        conf.getInt(DFS_CLIENT_WRITE_PACKET_SIZE_KEY,
          DFS_CLIENT_WRITE_PACKET_SIZE_DEFAULT),
        (short) conf.getInt(DFS_REPLICATION_KEY, DFS_REPLICATION_DEFAULT),
        conf.getInt(IO_FILE_BUFFER_SIZE_KEY, IO_FILE_BUFFER_SIZE_DEFAULT),
        conf.getBoolean(DFS_ENCRYPT_DATA_TRANSFER_KEY,
          DFS_ENCRYPT_DATA_TRANSFER_DEFAULT),
        conf.getLong(FS_TRASH_INTERVAL_KEY, FS_TRASH_INTERVAL_DEFAULT),
        checksumType, conf.getBoolean(DFS_NAMENODE_QUOTA_ENABLED_KEY,
          DFS_NAMENODE_QUOTA_ENABLED_DEFAULT));

      this.maxFsObjects = conf.getLong(DFS_NAMENODE_MAX_OBJECTS_KEY,
        DFS_NAMENODE_MAX_OBJECTS_DEFAULT);

      this.minBlockSize = conf.getLong(
        DFSConfigKeys.DFS_NAMENODE_MIN_BLOCK_SIZE_KEY,
        DFSConfigKeys.DFS_NAMENODE_MIN_BLOCK_SIZE_DEFAULT);
      this.maxBlocksPerFile = conf.getLong(
        DFSConfigKeys.DFS_NAMENODE_MAX_BLOCKS_PER_FILE_KEY,
        DFSConfigKeys.DFS_NAMENODE_MAX_BLOCKS_PER_FILE_DEFAULT);
      this.accessTimePrecision = conf.getLong(
        DFS_NAMENODE_ACCESSTIME_PRECISION_KEY,
        DFS_NAMENODE_ACCESSTIME_PRECISION_DEFAULT);
      this.supportAppends = conf.getBoolean(DFS_SUPPORT_APPEND_KEY,
        DFS_SUPPORT_APPEND_DEFAULT);
      LOG.info("Append Enabled: " + supportAppends);

      this.dtpReplaceDatanodeOnFailure = ReplaceDatanodeOnFailure.get(conf);

      // For testing purposes, allow the DT secret manager to be started regardless
      // of whether security is enabled.
      alwaysUseDelegationTokensForTests = conf.getBoolean(
        DFS_NAMENODE_DELEGATION_TOKEN_ALWAYS_USE_KEY,
        DFS_NAMENODE_DELEGATION_TOKEN_ALWAYS_USE_DEFAULT);

      this.dtSecretManager = createDelegationTokenSecretManager(conf);
      this.dir = new FSDirectory(this, conf);
      this.safeMode = new SafeModeInfo(conf);
      this.auditLoggers = initAuditLoggers(conf);
      this.isDefaultAuditLogger = auditLoggers.size() == 1 && auditLoggers.
        get(0) instanceof DefaultAuditLogger;
      this.aclConfigFlag = new AclConfigFlag(conf);
      this.retryCache = ignoreRetryCache ? null : initRetryCache(conf);
    } catch (IOException | RuntimeException e) {
      LOG.error(getClass().getSimpleName() + " initialization failed.", e);
      close();
      throw e;
    }
  }

  @VisibleForTesting
  public RetryCacheDistributed getRetryCache() {
    return retryCache;
  }

  /**
   * Whether or not retry cache is enabled
   */
  boolean hasRetryCache() {
    return retryCache != null;
  }

  void addCacheEntryWithPayload(byte[] clientId, int callId, Object payload) {
    if (retryCache != null) {
      retryCache.addCacheEntryWithPayload(clientId, callId, payload);
    }
  }

  void addCacheEntry(byte[] clientId, int callId) {
    if (retryCache != null) {
      retryCache.addCacheEntry(clientId, callId);
    }
  }

  @VisibleForTesting
  static RetryCacheDistributed initRetryCache(Configuration conf) {
    boolean enable = conf.getBoolean(DFS_NAMENODE_ENABLE_RETRY_CACHE_KEY,
      DFS_NAMENODE_ENABLE_RETRY_CACHE_DEFAULT);
    LOG.info("Retry cache on namenode is " + (enable ? "enabled" : "disabled"));
    if (enable) {
      float heapPercent = conf.getFloat(
        DFS_NAMENODE_RETRY_CACHE_HEAP_PERCENT_KEY,
        DFS_NAMENODE_RETRY_CACHE_HEAP_PERCENT_DEFAULT);
      long entryExpiryMillis = conf.getLong(
        DFS_NAMENODE_RETRY_CACHE_EXPIRYTIME_MILLIS_KEY,
        DFS_NAMENODE_RETRY_CACHE_EXPIRYTIME_MILLIS_DEFAULT);
      LOG.info("Retry cache will use " + heapPercent
        + " of total heap and retry cache entry expiry time is "
        + entryExpiryMillis + " millis");
      long entryExpiryNanos = entryExpiryMillis * 1000 * 1000;
      return new RetryCacheDistributed("Namenode Retry Cache", heapPercent,
        entryExpiryNanos);
    }
    return null;
  }

  private List<AuditLogger> initAuditLoggers(Configuration conf) {
    // Initialize the custom access loggers if configured.
    Collection<String> alClasses = conf.getStringCollection(
      DFS_NAMENODE_AUDIT_LOGGERS_KEY);
    List<AuditLogger> auditLoggers = Lists.newArrayList();
    if (alClasses != null && !alClasses.isEmpty()) {
      for (String className : alClasses) {
        try {
          AuditLogger logger;
          if (DFS_NAMENODE_DEFAULT_AUDIT_LOGGER_NAME.equals(className)) {
            logger = new DefaultAuditLogger();
          } else {
            logger = (AuditLogger) Class.forName(className).newInstance();
          }
          logger.initialize(conf);
          auditLoggers.add(logger);
        } catch (RuntimeException re) {
          throw re;
        } catch (Exception e) {
          throw new RuntimeException(e);
        }
      }
    }

    // Make sure there is at least one logger installed.
    if (auditLoggers.isEmpty()) {
      auditLoggers.add(new DefaultAuditLogger());
    }
    return Collections.unmodifiableList(auditLoggers);
  }

  private void startSecretManager() {
    if (dtSecretManager != null) {
      try {
        dtSecretManager.startThreads();
      } catch (IOException e) {
        // Inability to start secret manager
        // can't be recovered from.
        throw new RuntimeException(e);
      }
    }
  }

  private void startSecretManagerIfNecessary() throws IOException {
    boolean shouldRun = shouldUseDelegationTokens() && !isInSafeMode();
    boolean running = dtSecretManager.isRunning();
    if (shouldRun && !running) {
      startSecretManager();
    }
  }

  private void stopSecretManager() {
    if (dtSecretManager != null) {
      dtSecretManager.stopThreads();
    }
  }

  /**
   * Start services common
   * configuration
   *
   * @param conf
   * @throws IOException
   */
  void startCommonServices(Configuration conf) throws IOException {
    this.registerMBean(); // register the MBean for the FSNamesystemState
    IDsMonitor.getInstance().start();
    RootINodeCache.start();
    if (isClusterInSafeMode()) {
      assert safeMode != null && !safeMode.isPopulatingReplicationQueues();
      StartupProgress prog = NameNode.getStartupProgress();
      prog.beginPhase(Phase.SAFEMODE);
      prog.setTotal(Phase.SAFEMODE, STEP_AWAITING_REPORTED_BLOCKS,
        getCompleteBlocksTotal());
      setBlockTotal();
      performPendingSafeModeOperation();
    }
    blockManager.activate(conf);
    if (dir.isQuotaEnabled()) {
      quotaUpdateManager.activate();
    }

    registerMXBean();
    DefaultMetricsSystem.instance().register(this);
  }

  /**
   * Stop services common
   * <p>
   */
  private void stopCommonServices() {
    if (blockManager != null) {
      blockManager.close();
    }
    if (quotaUpdateManager != null) {
      quotaUpdateManager.close();
    }
    RootINodeCache.stop();
    RetryCacheDistributed.clear(retryCache);
  }

  /**
   * Start services required in active state
   *
   * @throws IOException
   */
  void startActiveServices() throws IOException {
    startingActiveService = true;
    LOG.info("Starting services required for active state");
    LOG.info("Catching up to latest edits from old active before "
      + "taking over writer role in edits logs");
    try {
      blockManager.getDatanodeManager().markAllDatanodesStale();

      if (isClusterInSafeMode()) {
        if (!isInSafeMode() || (isInSafeMode() && safeMode.
          isPopulatingReplicationQueues())) {
          LOG.info("Reprocessing replication and invalidation queues");
          blockManager.processMisReplicatedBlocks();
        }
      }

      leaseManager.startMonitor();
      startSecretManagerIfNecessary();

      //ResourceMonitor required only at ActiveNN. See HDFS-2914
      this.nnrmthread = new Daemon(new NameNodeResourceMonitor());
      nnrmthread.start();

      this.retryCacheCleanerThread = new Daemon(new RetryCacheCleaner());
      retryCacheCleanerThread.start();

      if (erasureCodingEnabled) {
        erasureCodingManager.activate();
      }
    } finally {
      startingActiveService = false;
    }
  }

  /**
   * @return Whether the namenode is transitioning to active state and is in the
   * middle of the {@link #startActiveServices()}
   */
  public boolean inTransitionToActive() {
    return startingActiveService;
  }

  private boolean shouldUseDelegationTokens() {
    return UserGroupInformation.isSecurityEnabled()
      || alwaysUseDelegationTokensForTests;
  }

  /**
   * Stop services required in active state
   *
   * @throws InterruptedException
   */
  void stopActiveServices() {
    LOG.info("Stopping services started for active state");
    stopSecretManager();
    if (leaseManager != null) {
      leaseManager.stopMonitor();
    }
    if (nnrmthread != null) {
      ((NameNodeResourceMonitor) nnrmthread.getRunnable()).stopMonitor();
      nnrmthread.interrupt();
    }

    if (retryCacheCleanerThread != null) {
      ((RetryCacheCleaner) retryCacheCleanerThread.getRunnable()).stopMonitor();
      retryCacheCleanerThread.interrupt();
    }

    if (erasureCodingManager != null) {
      erasureCodingManager.close();
    }
  }

  /**
   * @throws RetriableException
   * If 1) The NameNode is in SafeMode, 2) HA is enabled, and 3)
   * NameNode is in active state
   * @throws SafeModeException
   * Otherwise if NameNode is in SafeMode.
   */
  private void checkNameNodeSafeMode(String errorMsg)
    throws RetriableException, SafeModeException, IOException {
    if (isInSafeMode()) {
      SafeModeException se = new SafeModeException(errorMsg, safeMode);
      throw new RetriableException(se);
    }
  }

  NamespaceInfo getNamespaceInfo() throws IOException {
    return unprotectedGetNamespaceInfo();
  }

  /**
   * Version of @see #getNamespaceInfo() that is not protected by a lock.
   */
  private NamespaceInfo unprotectedGetNamespaceInfo() throws IOException {

    StorageInfo storageInfo = StorageInfo.getStorageInfoFromDB();

    return new NamespaceInfo(storageInfo.getNamespaceID(), getClusterId(),
      getBlockPoolId(), storageInfo.getCTime());
  }

  /**
   * Close down this file system manager.
   * Causes heartbeat and lease daemons to stop; waits briefly for
   * them to finish, but a short timeout returns control back to caller.
   */
  void close() {
    fsRunning = false;
    try {
      stopCommonServices();
      if (smmthread != null) {
        smmthread.interrupt();
      }
    } finally {
      // using finally to ensure we also wait for lease daemon
      try {
        stopActiveServices();
        if (dir != null) {
          dir.close();
        }
      } catch (IOException ie) {
        LOG.error("Error closing FSDirectory", ie);
        IOUtils.cleanup(LOG, dir);
      }
    }
  }

  @Override
  public boolean isRunning() {
    return fsRunning;
  }

  long getDefaultBlockSize() {
    return serverDefaults.getBlockSize();
  }

  FsServerDefaults getServerDefaults() {
    return serverDefaults;
  }

  long getAccessTimePrecision() {
    return accessTimePrecision;
  }

  private boolean isAccessTimeSupported() {
    return accessTimePrecision > 0;
  }

  /////////////////////////////////////////////////////////
  //
  // These methods are called by HadoopFS clients
  //
  /////////////////////////////////////////////////////////
  /**
   * Set permissions for an existing file.
   *
   * @throws IOException
   */
  void setPermissionSTO(final String src1, final FsPermission permission)
    throws
    IOException {
    byte[][] pathComponents = FSDirectory.getPathComponentsForReservedPath(src1);
    final String src = FSDirectory.resolvePath(src1, pathComponents, dir);
    boolean txFailed = true;
    INodeIdentifier inode = null;
    try {
      inode = lockSubtreeAndCheckPathPermission(src,
        true, null, null, null, null,
        SubTreeOperation.StoOperationType.SET_PERMISSION_STO);
      final boolean isSto = inode != null;
      new HopsTransactionalRequestHandler(
        HDFSOperationType.SUBTREE_SETPERMISSION, src) {
        @Override
        public void acquireLock(TransactionLocks locks) throws IOException {
          LockFactory lf = getInstance();
          locks.add(lf.getINodeLock(!dir.isQuotaEnabled()/*
             * skip INode Attr Lock
             */, nameNode,
            INodeLockType.WRITE, INodeResolveType.PATH, false, true, src)).add(
              lf.getBlockLock());
        }

        @Override
        public Object performTask() throws IOException {
          try {
            setPermissionSTOInt(src, permission, isSto);
          } catch (AccessControlException e) {
            logAuditEvent(false, "setPermission", src);
            throw e;
          }
          return null;
        }
      }.handle(this);
      txFailed = false;
    } finally {
      if (txFailed) {
        if (inode != null) {
          unlockSubtree(src);
        }
      }
    }

  }

  private void setPermissionSTOInt(String src, FsPermission permission,
    boolean isSTO)
    throws
    IOException {
    HdfsFileStatus resultingStat;
    FSPermissionChecker pc = getPermissionChecker();
    checkNameNodeSafeMode("Cannot set permission for " + src);
    checkOwner(pc, src);
    dir.setPermission(src, permission);
    resultingStat = getAuditFileInfo(src, false);
    logAuditEvent(true, "setPermission", src, null, resultingStat);
    logProvenanceEvent(ProvenanceLogEntry.Operation.setPermission(), src, null);

    //remove sto from
    if (isSTO) {
      INodesInPath inodesInPath = dir.getRootDir().getExistingPathINodes(src,
        false);
      INode[] nodes = inodesInPath.getINodes();
      INode inode = nodes[nodes.length - 1];
      if (inode != null && inode.isSubtreeLocked()) {
        inode.setSubtreeLocked(false);
        EntityManager.update(inode);
      }
      EntityManager.remove(new SubTreeOperation(getSubTreeLockPathPrefix(src)));
    }
  }

  /**
   * Set permissions for an existing file.
   *
   * @throws IOException
   */
  void setPermission(final String src1, final FsPermission permission)
    throws
    IOException {
    byte[][] pathComponents = FSDirectory.getPathComponentsForReservedPath(src1);
    final String src = FSDirectory.resolvePath(src1, pathComponents, dir);
    new HopsTransactionalRequestHandler(HDFSOperationType.SET_PERMISSION, src) {
      @Override
      public void acquireLock(TransactionLocks locks) throws IOException {
        LockFactory lf = getInstance();
        locks.add(lf.getINodeLock(nameNode, INodeLockType.WRITE,
          INodeResolveType.PATH, src)).add(lf.getBlockLock());
      }

      @Override
      public Object performTask() throws IOException {
        try {
          setPermissionInt(src, permission);
        } catch (AccessControlException e) {
          logAuditEvent(false, "setPermission", src);
          throw e;
        }
        return null;
      }
    }.handle(this);
  }

  private void setPermissionInt(String src, FsPermission permission)
    throws
    IOException {
    HdfsFileStatus resultingStat;
    FSPermissionChecker pc = getPermissionChecker();
    checkNameNodeSafeMode("Cannot set permission for " + src);
    checkOwner(pc, src);
    dir.setPermission(src, permission);
    resultingStat = getAuditFileInfo(src, false);
    logAuditEvent(true, "setPermission", src, null, resultingStat);
    logProvenanceEvent(ProvenanceLogEntry.Operation.setPermission(), src, null);
  }

  /**
   * Set owner for an existing file.
   *
   * @throws IOException
   */
  void setOwnerSTO(final String src1, final String username, final String group)
    throws
    IOException {
    byte[][] pathComponents = FSDirectory.getPathComponentsForReservedPath(src1);
    final String src = FSDirectory.resolvePath(src1, pathComponents, dir);
    boolean txFailed = true;
    INodeIdentifier inode = null;
    try {
      inode = lockSubtreeAndCheckPathPermission(src,
        true, null, null, null, null,
        SubTreeOperation.StoOperationType.SET_OWNER_STO);
      final boolean isSto = inode != null;
      new HopsTransactionalRequestHandler(HDFSOperationType.SET_OWNER_SUBTREE,
        src) {
        @Override
        public void acquireLock(TransactionLocks locks) throws IOException {
          LockFactory lf = getInstance();
          locks.add(lf.getINodeLock(!dir.isQuotaEnabled()/*
             * skip INode Attr Lock
             */, nameNode, INodeLockType.WRITE,
            INodeResolveType.PATH, false, true, src)).add(lf.getBlockLock());
        }

        @Override
        public Object performTask() throws IOException {
          try {
            setOwnerSTOInt(src, username, group, isSto);
          } catch (AccessControlException e) {
            logAuditEvent(false, "setOwner", src);
            throw e;
          }
          return null;
        }
      }.handle(this);
      txFailed = false;
    } finally {
      if (txFailed) {
        if (inode != null) {
          unlockSubtree(src);
        }
      }
    }
  }

  private void setOwnerSTOInt(String src, String username, String group,
    boolean isSTO)
    throws
    IOException {
    HdfsFileStatus resultingStat;
    FSPermissionChecker pc = getPermissionChecker();
    checkNameNodeSafeMode("Cannot set owner for " + src);
    checkOwner(pc, src);
    if (!pc.isSuperUser()) {
      if (username != null && !pc.getUser().equals(username)) {
        throw new AccessControlException("Non-super user cannot change owner");
      }
      if (group != null && !pc.containsGroup(group)) {
        throw new AccessControlException("User does not belong to " + group);
      }
    }
    dir.setOwner(src, username, group);
    resultingStat = getAuditFileInfo(src, false);
    logAuditEvent(true, "setOwner", src, null, resultingStat);
    logProvenanceEvent(ProvenanceLogEntry.Operation.setOwner(), src, null);
    if (isSTO) {
      INodesInPath inodesInPath = dir.getRootDir().getExistingPathINodes(src,
        false);
      INode[] nodes = inodesInPath.getINodes();
      INode inode = nodes[nodes.length - 1];
      if (inode != null && inode.isSubtreeLocked()) {
        inode.setSubtreeLocked(false);
        EntityManager.update(inode);
      }
      EntityManager.remove(new SubTreeOperation(getSubTreeLockPathPrefix(src)));
    }
  }

  /**
   * Set owner for an existing file.
   *
   * @throws IOException
   */
  void setOwner(final String src, final String username, final String group)
    throws
    IOException {
    new HopsTransactionalRequestHandler(HDFSOperationType.SET_OWNER, src) {

      @Override
      public void acquireLock(TransactionLocks locks) throws IOException {
        LockFactory lf = getInstance();
        locks.add(lf.getINodeLock(nameNode, INodeLockType.WRITE,
          INodeResolveType.PATH, src)).add(lf.getBlockLock());
      }

      @Override
      public Object performTask() throws IOException {
        try {
          setOwnerInt(src, username, group);
        } catch (AccessControlException e) {
          logAuditEvent(false, "setOwner", src);
          throw e;
        }
        return null;
      }
    }.handle(this);
  }

  private void setOwnerInt(String src, String username, String group)
    throws
    IOException {
    HdfsFileStatus resultingStat;
    FSPermissionChecker pc = getPermissionChecker();
    byte[][] pathComponents = FSDirectory.getPathComponentsForReservedPath(src);
    checkNameNodeSafeMode("Cannot set owner for " + src);
    src = FSDirectory.resolvePath(src, pathComponents, dir);
    checkOwner(pc, src);
    if (!pc.isSuperUser()) {
      if (username != null && !pc.getUser().equals(username)) {
        throw new AccessControlException("Non-super user cannot change owner");
      }
      if (group != null && !pc.containsGroup(group)) {
        throw new AccessControlException("User does not belong to " + group);
      }
    }
    dir.setOwner(src, username, group);
    resultingStat = getAuditFileInfo(src, false);
    logAuditEvent(true, "setOwner", src, null, resultingStat);
    logProvenanceEvent(ProvenanceLogEntry.Operation.setOwner(), src, null);
  }

  /**
   * Get block locations within the specified range.
   *
   * @see ClientProtocol#getBlockLocations(String, long, long)
   */
  public LocatedBlocks getBlockLocations(final String clientMachine,
    final String src,
    final long offset, final long length) throws IOException {

    // First try the operation using shared lock.
    // Upgrade the lock to exclusive lock if LockUpgradeException is encountered.
    // This operation tries to update the inode access time once every hr.
    // The lock upgrade exception is thrown when the inode access time stamp is
    // updated while holding shared lock on the inode. In this case retry the operation
    // using an exclusive lock.
    try {
      return getBlockLocationsWithLock(clientMachine, src, offset, length,
        INodeLockType.READ);
    } catch (LockUpgradeException e) {
      LOG.debug("Encountered LockUpgradeException while reading " + src
        + ". Retrying the operation using exclusive locks");
      return getBlockLocationsWithLock(clientMachine, src, offset, length,
        INodeLockType.WRITE);
    }
  }

  LocatedBlocks getBlockLocationsWithLock(final String clientMachine,
    final String src1,
    final long offset, final long length, final INodeLockType lockType) throws
    IOException {
    byte[][] pathComponents = FSDirectory.getPathComponentsForReservedPath(src1);
    final String src = FSDirectory.resolvePath(src1, pathComponents, dir);
    HopsTransactionalRequestHandler getBlockLocationsHandler
      = new HopsTransactionalRequestHandler(
        HDFSOperationType.GET_BLOCK_LOCATIONS, src) {
      @Override
      public void acquireLock(TransactionLocks locks) throws IOException {
        LockFactory lf = getInstance();
        locks.add(lf.getINodeLock(!dir.isQuotaEnabled(), nameNode, lockType,
          INodeResolveType.PATH, src)).add(lf.getBlockLock())
          .add(lf.getBlockRelated(BLK.RE, BLK.ER, BLK.CR, BLK.UC));
        locks.add(lf.getAcesLock());
      }

      @Override
      public Object performTask() throws IOException {
        LocatedBlocks blocks = getBlockLocationsInternal(src, offset, length,
          true, true,
          true);
        if (blocks != null && !blocks
          .hasPhantomBlock()) { // no need to sort phantom datanodes
          blockManager.getDatanodeManager()
            .sortLocatedBlocks(clientMachine, blocks.getLocatedBlocks());

          LocatedBlock lastBlock = blocks.getLastLocatedBlock();
          if (lastBlock != null) {
            ArrayList<LocatedBlock> lastBlockList = new ArrayList<>();
            lastBlockList.add(lastBlock);
            blockManager.getDatanodeManager()
              .sortLocatedBlocks(clientMachine, lastBlockList);
          }
        }
        return blocks;
      }
    };
    LocatedBlocks locatedBlocks = (LocatedBlocks) getBlockLocationsHandler.
      handle(this);
    logAuditEvent(true, "open", src);
    return locatedBlocks;
  }

  /**
   * Get block locations within the specified range.
   *
   * @throws FileNotFoundException,
   * UnresolvedLinkException, IOException
   * @see ClientProtocol#getBlockLocations(String, long, long)
   */
  public LocatedBlocks getBlockLocations(final String src1, final long offset,
    final long length, final boolean doAccessTime,
    final boolean needBlockToken, final boolean checkSafeMode)
    throws IOException {
    byte[][] pathComponents = FSDirectory.getPathComponentsForReservedPath(src1);
    final String src = FSDirectory.resolvePath(src1, pathComponents, dir);
    HopsTransactionalRequestHandler getBlockLocationsHandler
      = new HopsTransactionalRequestHandler(
        HDFSOperationType.GET_BLOCK_LOCATIONS, src) {
      @Override
      public void acquireLock(TransactionLocks locks) throws IOException {
        LockFactory lf = getInstance();
        locks.add(lf.getINodeLock(nameNode, INodeLockType.READ,
          INodeResolveType.PATH, src)).add(lf.getBlockLock())
          .add(lf.getBlockRelated(BLK.RE, BLK.ER, BLK.CR, BLK.UC));
      }

      @Override
      public Object performTask() throws IOException {
        return getBlockLocationsInternal(src, offset, length, doAccessTime,
          needBlockToken, checkSafeMode);
      }
    };
    return (LocatedBlocks) getBlockLocationsHandler.handle(this);
  }

  /**
   * Get block locations within the specified range.
   *
   * @throws FileNotFoundException,
   * UnresolvedLinkException, IOException
   * @see ClientProtocol#getBlockLocations(String, long, long)
   */
  private LocatedBlocks getBlockLocationsInternal(String src, long offset,
    long length,
    boolean doAccessTime, boolean needBlockToken, boolean checkSafeMode)
    throws IOException {
    FSPermissionChecker pc = getPermissionChecker();
    try {
      return getBlockLocationsInt(pc, src, offset, length, doAccessTime,
        needBlockToken, checkSafeMode);
    } catch (AccessControlException e) {
      logAuditEvent(false, "open", src);
      throw e;
    }
  }

  private LocatedBlocks getBlockLocationsInt(FSPermissionChecker pc, String src,
    long offset, long length, boolean doAccessTime, boolean needBlockToken,
    boolean checkSafeMode)
    throws IOException {
    if (isPermissionEnabled) {
      checkPathAccess(pc, src, FsAction.READ);
    }

    if (offset < 0) {
      throw new HadoopIllegalArgumentException(
        "Negative offset is not supported. File: " + src);
    }
    if (length < 0) {
      throw new HadoopIllegalArgumentException(
        "Negative length is not supported. File: " + src);
    }

    LocatedBlocks ret;
    final INodeFile inodeFile = INodeFile.valueOf(dir.getINode(src), src);
    if (inodeFile.isFileStoredInDB()) {
      LOG.debug(
        "SMALL_FILE The file is stored in the database. Returning Phantom Blocks");
      ret = getPhantomBlockLocationsUpdateTimes(src, offset, length,
        doAccessTime, needBlockToken);
    } else {
      ret = getBlockLocationsUpdateTimes(src, offset, length, doAccessTime,
        needBlockToken);
    }

    if (checkSafeMode && isInSafeMode()) {
      for (LocatedBlock b : ret.getLocatedBlocks()) {
        // if safe mode & no block locations yet then throw SafeModeException
        if ((b.getLocations() == null) || (b.getLocations().length == 0)) {
          SafeModeException se = new SafeModeException(
            "Zero blocklocations for " + src, safeMode);
          throw new RetriableException(se);
        }
      }
    }
    logProvenanceEvent(ProvenanceLogEntry.Operation.getBlockLocations(), src, null);
    return ret;
  }

  /**
   * Get phantom block location for the file stored in the database and
   * access times if necessary.
   */
  private LocatedBlocks getPhantomBlockLocationsUpdateTimes(String src,
    long offset, long length, boolean doAccessTime, boolean needBlockToken)
    throws IOException {
    for (int attempt = 0; attempt < 2; attempt++) {
      // if the namenode is in safe mode, then do not update access time
      if (isInSafeMode()) {
        doAccessTime = false;
      }

      long now = now();
      final INodeFile inode = INodeFile.valueOf(dir.getINode(src), src);
      if (doAccessTime && isAccessTimeSupported()) {
        if (now <= inode.getAccessTime() + getAccessTimePrecision()) {
          // if we have to set access time but we only have a read lock, then
          // restart this entire operation with the writeLock.
          if (attempt == 0) {
            continue;
          }
        }
        dir.setTimes(src, inode, -1, now, false);
      }

      return blockManager
        .createPhantomLocatedBlocks(inode, inode.getFileDataInDB(),
          inode.isUnderConstruction(), needBlockToken);
    }
    return null; // can never reach here
  }

  /*
   * Get block locations within the specified range, updating the
   * access times if necessary.
   */
  private LocatedBlocks getBlockLocationsUpdateTimes(String src, long offset,
    long length, boolean doAccessTime, boolean needBlockToken)
    throws IOException {
    // if the namenode is in safe mode, then do not update access time
    if (isInSafeMode()) {
      doAccessTime = false;
    }
    long now = now();
    final INodeFile inode = INodeFile.valueOf(dir.getINode(src), src);
    if (doAccessTime && isAccessTimeSupported()) {
      dir.setTimes(src, inode, -1, now, false);
    }
    final long fileSize = inode.computeFileSizeNotIncludingLastUcBlock();
    boolean isUc = inode.isUnderConstruction();

    return blockManager
      .createLocatedBlocks(inode.getBlocks(), fileSize,
        isUc, offset, length, needBlockToken);
  }

  /**
   * Moves all the blocks from srcs and appends them to trg
   * To avoid rollbacks we will verify validity of ALL of the args
   * before we start actual move.
   * <p>
   * This does not support ".inodes" relative path
   *
   * @param target
   * @param srcs
   * @throws IOException
   */
  void concat(final String target, final String[] srcs) throws IOException {

    final String[] paths = new String[srcs.length + 1];
    System.arraycopy(srcs, 0, paths, 0, srcs.length);
    paths[srcs.length] = target;

    new HopsTransactionalRequestHandler(HDFSOperationType.CONCAT) {
      @Override
      public void acquireLock(TransactionLocks locks) throws IOException {
        LockFactory lf = getInstance();
        locks.add(
          lf.getINodeLock(nameNode, INodeLockType.WRITE_ON_TARGET_AND_PARENT,
            INodeResolveType.PATH, paths)).add(lf.getBlockLock()).add(
          lf.getBlockRelated(BLK.RE, BLK.CR, BLK.ER, BLK.PE, BLK.UC, BLK.IV))
          .add(lf.getRetryCacheEntryLock(Server.getClientId(), Server.
            getCallId()));
        if (erasureCodingEnabled) {
          locks.add(lf.getEncodingStatusLock(LockType.WRITE, srcs));
        }
        locks.add(lf.getAcesLock());
      }

      @Override
      public Object performTask() throws IOException {
        final CacheEntry cacheEntry = RetryCacheDistributed.waitForCompletion(
          retryCache);
        if (cacheEntry != null && cacheEntry.isSuccess()) {
          return null; // Return previous response
        }
        // Either there is no previous request in progres or it has failed
        boolean success = false;
        try {
          concatInt(target, srcs);
          success = true;
        } catch (AccessControlException e) {
          logAuditEvent(false, "concat", Arrays.toString(srcs), target, null);
          throw e;
        } finally {
          RetryCacheDistributed.setState(cacheEntry, success);
        }
        return null;
      }
    }.handle(this);
  }

  private void concatInt(String target, String[] srcs)
    throws IOException {
    if (FSNamesystem.LOG.isDebugEnabled()) {
      FSNamesystem.LOG.
        debug("concat " + Arrays.toString(srcs) + " to " + target);
    }

    // verify args
    if (target.isEmpty()) {
      throw new IllegalArgumentException("Target file name is empty");
    }
    if (srcs == null || srcs.length == 0) {
      throw new IllegalArgumentException("No sources given");
    }

    // We require all files be in the same directory
    String trgParent = target.substring(0, target.lastIndexOf(
      Path.SEPARATOR_CHAR));
    for (String s : srcs) {
      String srcParent = s.substring(0, s.lastIndexOf(Path.SEPARATOR_CHAR));
      if (!srcParent.equals(trgParent)) {
        throw new IllegalArgumentException(
          "Sources and target are not in the same directory");
      }
    }

    HdfsFileStatus resultingStat;
    FSPermissionChecker pc = getPermissionChecker();
    checkNameNodeSafeMode("Cannot concat " + target);
    concatInternal(pc, target, srcs);
    resultingStat = getAuditFileInfo(target, false);
    logAuditEvent(true, "concat", Arrays.toString(srcs), target, resultingStat);
    logProvenanceEvent(ProvenanceLogEntry.Operation.concat(), null, null);
  }

  /**
   * See {@link #concat(String, String[])}
   */
  private void concatInternal(FSPermissionChecker pc, String target,
    String[] srcs)
    throws IOException {

    // write permission for the target
    if (isPermissionEnabled) {
      checkPathAccess(pc, target, FsAction.WRITE);

      // and srcs
      for (String aSrc : srcs) {
        checkPathAccess(pc, aSrc, FsAction.READ); // read the file
        checkParentAccess(pc, aSrc, FsAction.WRITE); // for delete
      }
    }

    // to make sure no two files are the same
    Set<INode> si = new HashSet<>();

    // we put the following prerequisite for the operation
    // replication and blocks sizes should be the same for ALL the blocks
    // check the target
    final INodeFile trgInode = INodeFile.valueOf(dir.getINode(target), target);
    if (trgInode.isFileStoredInDB()) {
      throw new IOException(
        "The target file is stored in the database. Can not concat to a a file stored in the database");
    }

    if (trgInode.isUnderConstruction()) {
      throw new HadoopIllegalArgumentException(
        "concat: target file " + target + " is under construction");
    }
    // per design target shouldn't be empty and all the blocks same size
    if (trgInode.numBlocks() == 0) {
      throw new HadoopIllegalArgumentException(
        "concat: target file " + target + " is empty");
    }

    long blockSize = trgInode.getPreferredBlockSize();

    // check the end block to be full
    final BlockInfo last = trgInode.getLastBlock();
    if (blockSize != last.getNumBytes()) {
      throw new HadoopIllegalArgumentException(
        "The last block in " + target + " is not full; last block size = "
        + last.getNumBytes() + " but file block size = " + blockSize);
    }

    si.add(trgInode);
    short replication = trgInode.getBlockReplication();

    // now check the srcs
    boolean endSrc = false; // final src file doesn't have to have full end block
    for (int i = 0; i < srcs.length; i++) {
      String src = srcs[i];
      if (i == srcs.length - 1) {
        endSrc = true;
      }

      final INodeFile srcInode = INodeFile.valueOf(dir.getINode(src), src);

      if (srcInode.isFileStoredInDB()) {
        throw new IOException(src
          + " is stored in the database. Can not concat to a a file stored in the database");
      }

      if (src.isEmpty() || srcInode.isUnderConstruction() || srcInode.
        numBlocks() == 0) {
        throw new HadoopIllegalArgumentException("concat: source file " + src
          + " is invalid or empty or underConstruction");
      }

      // check replication and blocks size
      if (replication != srcInode.getBlockReplication()) {
        throw new HadoopIllegalArgumentException(
          "concat: the source file " + src + " and the target file " + target
          + " should have the same replication: source replication is "
          + srcInode.getBlockReplication() + " but target replication is "
          + replication);
      }

      // verify that all the blocks are of the same length as target
      // should be enough to check the end blocks
      final BlockInfo[] srcBlocks = srcInode.getBlocks();
      int idx = srcBlocks.length - 1;
      if (endSrc) {
        idx = srcBlocks.length - 2; // end block of endSrc is OK not to be full
      }
      if (idx >= 0 && srcBlocks[idx].getNumBytes() != blockSize) {
        throw new HadoopIllegalArgumentException(
          "concat: the source file " + src + " and the target file " + target
          + " should have the same blocks sizes: target block size is "
          + blockSize + " but the size of source block " + idx + " is "
          + srcBlocks[idx].getNumBytes());
      }

      si.add(srcInode);
    }

    // make sure no two files are the same
    if (si.size() < srcs.length + 1) { // trg + srcs
      // it means at least two files are the same
      throw new HadoopIllegalArgumentException(
        "concat: at least two of the source files are the same");
    }

    if (NameNode.stateChangeLog.isDebugEnabled()) {
      NameNode.stateChangeLog.debug("DIR* NameSystem.concat: " + Arrays.
        toString(srcs) + " to " + target);
    }

    dir.concat(target, srcs);
  }

  /**
   * stores the modification and access time for this inode.
   * The access time is precise up to an hour. The transaction, if needed, is
   * written to the edits log but is not flushed.
   */
  void setTimes(final String src1, final long mtime, final long atime)
    throws IOException {
    byte[][] pathComponents = FSDirectory.getPathComponentsForReservedPath(src1);
    final String src = FSDirectory.resolvePath(src1, pathComponents, dir);
    new HopsTransactionalRequestHandler(HDFSOperationType.SET_TIMES, src) {
      @Override
      public void acquireLock(TransactionLocks locks) throws IOException {
        LockFactory lf = getInstance();
        locks.add(lf.getINodeLock(nameNode, INodeLockType.WRITE,
          INodeResolveType.PATH, src)).add(lf.getBlockLock());
        locks.add(lf.getAcesLock());
      }

      @Override
      public Object performTask() throws IOException {
        try {
          setTimesInt(src, mtime, atime);
        } catch (AccessControlException e) {
          logAuditEvent(false, "setTimes", src);
          throw e;
        }
        return null;
      }
    }.handle(this);
  }

  private void setTimesInt(String src, long mtime, long atime)
    throws IOException {
    if (!isAccessTimeSupported() && atime != -1) {
      throw new IOException("Access time for hdfs is not configured. "
        + " Please set " + DFS_NAMENODE_ACCESSTIME_PRECISION_KEY
        + " configuration parameter.");
    }
    HdfsFileStatus resultingStat;
    FSPermissionChecker pc = getPermissionChecker();
    // Write access is required to set access and modification times
    if (isPermissionEnabled) {
      checkPathAccess(pc, src, FsAction.WRITE);
    }
    INode inode = dir.getINode(src);
    if (inode != null) {
      dir.setTimes(src, inode, mtime, atime, true);
      resultingStat = getAuditFileInfo(src, false);
    } else {
      throw new FileNotFoundException(
        "File/Directory " + src + " does not exist.");
    }
    logAuditEvent(true, "setTimes", src, null, resultingStat);
    logProvenanceEvent(ProvenanceLogEntry.Operation.setTimes(), src, null);
  }

  /**
   * Create a symbolic link.
   */
  void createSymlink(final String target, final String link1,
    final PermissionStatus dirPerms, final boolean createParent)
    throws IOException {
    byte[][] pathComponents = FSDirectory.
      getPathComponentsForReservedPath(link1);
    final String link = FSDirectory.resolvePath(link1, pathComponents, dir);
    new HopsTransactionalRequestHandler(HDFSOperationType.CREATE_SYM_LINK,
      link) {
      @Override
      public void acquireLock(TransactionLocks locks) throws IOException {
        LockFactory lf = getInstance();
        locks.add(lf.getINodeLock(nameNode, INodeLockType.WRITE,
          INodeResolveType.PATH, false, link));
        locks.add(lf.getAcesLock());
        locks.add(lf.getRetryCacheEntryLock(Server.getClientId(), Server.
          getCallId()));
      }

      @Override
      public Object performTask() throws IOException {
        final CacheEntry cacheEntry = RetryCacheDistributed.waitForCompletion(
          retryCache);
        if (cacheEntry != null && cacheEntry.isSuccess()) {
          return null; // Return previous response
        }
        boolean success = false;
        try {
          createSymlinkInt(target, link, dirPerms, createParent);
          success = true;
        } catch (AccessControlException e) {
          logAuditEvent(false, "createSymlink", link, target, null);
          throw e;
        } finally {
          RetryCacheDistributed.setState(cacheEntry, success);
        }
        return null;
      }
    }.handle(this);
  }

  private void createSymlinkInt(String target, String link,
    PermissionStatus dirPerms, boolean createParent)
    throws IOException {
    HdfsFileStatus resultingStat;
    FSPermissionChecker pc = getPermissionChecker();
    if (!createParent) {
      verifyParentDir(link);
    }
    createSymlinkInternal(pc, target, link, dirPerms, createParent);
    resultingStat = getAuditFileInfo(link, false);
    logAuditEvent(true, "createSymlink", link, target, resultingStat);
    logProvenanceEvent(ProvenanceLogEntry.Operation.createSymlink(), link, target);
  }

  /**
   * Create a symbolic link.
   */
  private void createSymlinkInternal(FSPermissionChecker pc, String target,
    String link, PermissionStatus dirPerms, boolean createParent)
    throws IOException {
    if (NameNode.stateChangeLog.isDebugEnabled()) {
      NameNode.stateChangeLog.debug("DIR* NameSystem.createSymlink: target="
        + target + " link=" + link);
    }
    checkNameNodeSafeMode("Cannot create symlink " + link);
    if (FSDirectory.isReservedName(target)) {
      throw new InvalidPathException("Invalid target name: " + target);
    }
    if (!DFSUtil.isValidName(link)) {
      throw new InvalidPathException("Invalid file name: " + link);
    }
    if (!dir.isValidToCreate(link)) {
      throw new IOException("failed to create link " + link
        + " either because the filename is invalid or the file exists");
    }
    if (isPermissionEnabled) {
      checkAncestorAccess(pc, link, FsAction.WRITE);
    }
    // validate that we have enough inodes.
    checkFsObjectLimit();

    // add symbolic link to namespace
    dir.addSymlink(link, target, dirPerms, createParent);
  }

  /**
   * Set replication for an existing file.
   * <p/>
   * The NameNode sets new replication and schedules either replication of
   * under-replicated data blocks or removal of the excessive block copies
   * if the blocks are over-replicated.
   *
   * @param src
   * file name
   * @param replication
   * new replication
   * @return true if successful;
   * false if file does not exist or is a directory
   * @see ClientProtocol#setReplication(String, short)
   */
  boolean setReplication(final String src1, final short replication)
    throws IOException {
    byte[][] pathComponents = FSDirectory.getPathComponentsForReservedPath(src1);
    final String src = FSDirectory.resolvePath(src1, pathComponents, dir);
    HopsTransactionalRequestHandler setReplicationHandler
      = new HopsTransactionalRequestHandler(HDFSOperationType.SET_REPLICATION,
        src) {
      @Override
      public void acquireLock(TransactionLocks locks) throws IOException {
        LockFactory lf = getInstance();
        locks.add(lf.getINodeLock(!dir.isQuotaEnabled()/*
           * skip INode Attr Lock
           */, nameNode,
          INodeLockType.WRITE_ON_TARGET_AND_PARENT, INodeResolveType.PATH,
          src)).add(lf.getBlockLock()).add(
          lf.getBlockRelated(BLK.RE, BLK.ER, BLK.CR, BLK.UC, BLK.UR,
            BLK.IV));
        locks.add(lf.getAcesLock());
      }

      @Override
      public Object performTask() throws IOException {
        try {
          return setReplicationInt(src, replication);
        } catch (AccessControlException e) {
          logAuditEvent(false, "setReplication", src);
          throw e;
        }
      }
    };
    return (Boolean) setReplicationHandler.handle(this);
  }

  private boolean setReplicationInt(final String src, final short replication)
    throws IOException {
    blockManager.verifyReplication(src, replication, null);
    final boolean isFile;
    FSPermissionChecker pc = getPermissionChecker();
    checkNameNodeSafeMode("Cannot set replication for " + src);
    if (isPermissionEnabled) {
      checkPathAccess(pc, src, FsAction.WRITE);
    }

    INode targetNode = getINode(src);

    final short[] oldReplication = new short[1];
    final Block[] blocks = dir.setReplication(src, replication, oldReplication);
    isFile = blocks != null;
    // [s] for the files stored in the database setting the replication level does not make
    // any sense. For now we will just set the replication level as requested by the user
    if (isFile && !((INodeFile) targetNode).isFileStoredInDB()) {
      blockManager.setReplication(oldReplication[0], replication, src, blocks);
    }

    if (isFile) {
      logAuditEvent(true, "setReplication", src);
      logProvenanceEvent(ProvenanceLogEntry.Operation.setReplication(), src, null);
    }
    return isFile;
  }

  void setMetaEnabled(final String src, final boolean metaEnabled)
    throws IOException {
    try {
      INodeIdentifier inode = lockSubtree(src,
        SubTreeOperation.StoOperationType.META_ENABLE);
      final AbstractFileTree.FileTree fileTree = new AbstractFileTree.FileTree(
        FSNamesystem.this, inode);
      fileTree.buildUp();
      new HopsTransactionalRequestHandler(HDFSOperationType.SET_META_ENABLED,
        src) {
        @Override
        public void acquireLock(TransactionLocks locks) throws IOException {
          LockFactory lf = getInstance();
          locks.add(lf.getINodeLock(nameNode, INodeLockType.WRITE,
            INodeResolveType.PATH, true, true, src));
          locks.add(lf.getAcesLock());
        }

        @Override
        public Object performTask() throws IOException {
          try {
            logMetadataEvents(fileTree, MetadataLogEntry.Operation.ADD);
            setMetaEnabledInt(src, metaEnabled);
          } catch (AccessControlException e) {
            logAuditEvent(false, "setMetaEnabled", src);
            throw e;
          }
          return null;
        }
      }.handle(this);
    } finally {
      unlockSubtree(src);
    }
  }

  private void setMetaEnabledInt(final String src, final boolean metaEnabled)
    throws IOException {
    FSPermissionChecker pc = getPermissionChecker();
    checkNameNodeSafeMode("Cannot set metaEnabled for " + src);
    if (isPermissionEnabled) {
      checkPathAccess(pc, src, FsAction.WRITE);
    }

    INode targetNode = getINode(src);
    if (!targetNode.isDirectory()) {
      throw new FileNotFoundException(src + ": Is not a directory");
    } else {
      INodeDirectory dirNode = (INodeDirectory) targetNode;
      dirNode.setMetaEnabled(metaEnabled);
      EntityManager.update(dirNode);
      logProvenanceEvent(ProvenanceLogEntry.Operation.setMetaEnabled(), src, null);
    }
  }

  private void logMetadataEvents(AbstractFileTree.FileTree fileTree,
    MetadataLogEntry.Operation operation) throws IOException {
    ProjectedINode dataSetDir = fileTree.getSubtreeRoot();
    Collection<MetadataLogEntry> logEntries = new ArrayList<>(fileTree
      .getAllChildren().size());
    for (ProjectedINode node : fileTree.getAllChildren()) {
      node.incrementLogicalTime();
      MetadataLogEntry logEntry = new MetadataLogEntry(dataSetDir.getId(),
        node.getId(), node.getPartitionId(), node.getParentId(), node
        .getName(), node.getLogicalTime(), operation);
      logEntries.add(logEntry);
      EntityManager.add(logEntry);
    }
    AbstractFileTree.LoggingQuotaCountingFileTree.updateLogicalTime(logEntries);
  }

  /**
   * Set the storage policy for a file or a directory.
   *
   * @param src file/directory path
   * @param policyName storage policy name
   */
  void setStoragePolicy(String src, final String policyName)
    throws IOException {
    try {
      setStoragePolicyInt(src, policyName);
    } catch (AccessControlException e) {
      logAuditEvent(false, "setStoragePolicy", src);
      throw e;
    }
  }

  private void setStoragePolicyInt(final String filename,
    final String policyName)
    throws IOException, UnresolvedLinkException, AccessControlException {

    if (!isStoragePolicyEnabled) {
      throw new IOException("Failed to set storage policy since "
        + DFSConfigKeys.DFS_STORAGE_POLICY_ENABLED_KEY + " is set to false.");
    }

    final BlockStoragePolicy policy = blockManager.getStoragePolicy(policyName);
    if (policy == null) {
      throw new HadoopIllegalArgumentException(
        "Cannot find a block policy with the name " + policyName);
    }

    HopsTransactionalRequestHandler setStoragePolicyHandler
      = new HopsTransactionalRequestHandler(HDFSOperationType.SET_STORAGE_POLICY,
        filename) {
      @Override
      public void acquireLock(TransactionLocks locks) throws IOException {
        LockFactory lf = LockFactory.getInstance();
        locks.add(lf.getINodeLock(nameNode, INodeLockType.WRITE,
          INodeResolveType.PATH, filename));
      }

      @Override
      public Object performTask() throws IOException {
        FSPermissionChecker pc = getPermissionChecker();
        checkNameNodeSafeMode("Cannot set metaEnabled for " + filename);
        if (isPermissionEnabled) {
          checkPathAccess(pc, filename, FsAction.WRITE);
        }

        dir.setStoragePolicy(filename, policy);
        logProvenanceEvent(ProvenanceLogEntry.Operation.setStoragePolicy(), filename, null);
        return null;
      }
    };

    setStoragePolicyHandler.handle();
  }

  BlockStoragePolicy getDefaultStoragePolicy() throws IOException {
    return blockManager.getDefaultStoragePolicy();
  }

  BlockStoragePolicy getStoragePolicy(byte storagePolicyID) throws IOException {
    return blockManager.getStoragePolicy(storagePolicyID);
  }

  /**
   * @return All the existing block storage policies
   */
  BlockStoragePolicy[] getStoragePolicies() throws IOException {
    return blockManager.getStoragePolicies();
  }

  long getPreferredBlockSize(final String filename1) throws IOException {
    byte[][] pathComponents = FSDirectory.getPathComponentsForReservedPath(
      filename1);
    final String filename = FSDirectory.resolvePath(filename1, pathComponents,
      dir);
    HopsTransactionalRequestHandler getPreferredBlockSizeHandler
      = new HopsTransactionalRequestHandler(
        HDFSOperationType.GET_PREFERRED_BLOCK_SIZE, filename) {
      @Override
      public void acquireLock(TransactionLocks locks) throws IOException {
        LockFactory lf = LockFactory.getInstance();
        locks.add(lf.getINodeLock(nameNode, INodeLockType.READ_COMMITTED,
          INodeResolveType.PATH, filename));
      }

      @Override
      public Object performTask() throws IOException {
        FSPermissionChecker pc = getPermissionChecker();
        if (isPermissionEnabled) {
          checkTraverse(pc, filename);
        }
        return dir.getPreferredBlockSize(filename);
      }
    };
    return (Long) getPreferredBlockSizeHandler.handle(this);
  }

  /*
   * Verify that parent directory of src exists.
   */
  private void verifyParentDir(String src)
    throws FileNotFoundException, ParentNotDirectoryException,
    UnresolvedLinkException, StorageException, TransactionContextException {
    Path parent = new Path(src).getParent();
    if (parent != null) {
      INode parentNode = getINode(parent.toString());
      if (parentNode == null) {
        throw new FileNotFoundException(
          "Parent directory doesn't exist: " + parent.toString());
      } else if (!parentNode.isDirectory() && !parentNode.isSymlink()) {
        throw new ParentNotDirectoryException(
          "Parent path is not a directory: " + parent.toString());
      }
    }
  }

  /**
   * Create a new file entry in the namespace.
   * <p/>
   * For description of parameters and exceptions thrown see
   * {@link ClientProtocol#create()}, except it returns valid file status upon
   * success
   * <p>
   * For retryCache handling details see -
   * {@link #getFileStatus(boolean, CacheEntryWithPayload)}
   * <p>
   */
  HdfsFileStatus startFile(final String src1, final PermissionStatus permissions,
    final String holder, final String clientMachine,
    final EnumSet<CreateFlag> flag, final boolean createParent,
    final short replication, final long blockSize) throws IOException {
    byte[][] pathComponents = FSDirectory.getPathComponentsForReservedPath(src1);
    final String src = FSDirectory.resolvePath(src1, pathComponents, dir);
    return (HdfsFileStatus) new HopsTransactionalRequestHandler(
      HDFSOperationType.START_FILE, src) {
      @Override
      public void acquireLock(TransactionLocks locks) throws IOException {
        LockFactory lf = getInstance();
        locks.add(
          //if quota is disabled then do not read the INode Attributes table
          lf.getINodeLock(!dir.isQuotaEnabled()/*
             * skip INode Attr Lock
             */, nameNode, INodeLockType.WRITE_ON_TARGET_AND_PARENT,
            INodeResolveType.PATH, false, src)).add(lf.getBlockLock())
          .add(lf.getLeaseLock(LockType.WRITE, holder))
          .add(lf.getLeasePathLock(LockType.READ_COMMITTED)).add(
          lf.getBlockRelated(BLK.RE, BLK.CR, BLK.ER, BLK.UC, BLK.UR, BLK.PE,
            BLK.IV))
          .add(lf.getRetryCacheEntryLock(Server.getClientId(), Server.
            getCallId()));

        if (flag.contains(CreateFlag.OVERWRITE) && dir.isQuotaEnabled()) {
          locks.add(lf.getQuotaUpdateLock(src));
        }
        if (flag.contains(CreateFlag.OVERWRITE) && erasureCodingEnabled) {
          locks.add(lf.getEncodingStatusLock(LockType.WRITE, src));
        }
        locks.add(lf.getAcesLock());
      }

      @Override
      public Object performTask() throws IOException {
        CacheEntryWithPayload cacheEntry = RetryCacheDistributed.
          waitForCompletion(retryCache,
            null);
        if (cacheEntry != null && cacheEntry.isSuccess()) {
          HdfsFileStatus test = PBHelper.convert(HdfsProtos.HdfsFileStatusProto.
            parseFrom(cacheEntry.getPayload()));
          return test;
        }
        HdfsFileStatus status = null;
        try {
          status = startFileInt(src, permissions, holder, clientMachine, flag,
            createParent, replication, blockSize);
          return status;
        } catch (AccessControlException e) {
          logAuditEvent(false, "create", src);
          throw e;
        } finally {
          byte[] statusArray = status == null ? null : PBHelper.convert(status).
            toByteArray();
          RetryCacheDistributed.
            setState(cacheEntry, status != null, statusArray);
        }
      }
    }.handle(this);
  }

  private HdfsFileStatus startFileInt(String src, PermissionStatus permissions,
    String holder, String clientMachine, EnumSet<CreateFlag> flag,
    boolean createParent, short replication, long blockSize)
    throws
    IOException {
    FSPermissionChecker pc = getPermissionChecker();
    if (NameNode.stateChangeLog.isDebugEnabled()) {
      NameNode.stateChangeLog.debug(
        "DIR* NameSystem.startFile: src=" + src + ", holder=" + holder
        + ", clientMachine=" + clientMachine + ", createParent=" + createParent
        + ", replication=" + replication + ", createFlag=" + flag.toString());
    }
    if (!DFSUtil.isValidName(src)) {
      throw new InvalidPathException(src);
    }

    if (blockSize < minBlockSize) {
      throw new IOException("Specified block size is less than configured"
        + " minimum value ("
        + DFSConfigKeys.DFS_NAMENODE_MIN_BLOCK_SIZE_KEY
        + "): " + blockSize + " < " + minBlockSize);
    }

    boolean create = flag.contains(CreateFlag.CREATE);
    boolean overwrite = flag.contains(CreateFlag.OVERWRITE);

    startFileInternal(pc, src, permissions, holder, clientMachine, create,
      overwrite,
      createParent, replication, blockSize);
    final HdfsFileStatus stat = dir.getFileInfo(src, false, true);
    logAuditEvent(true, "create", src, null,
      (isAuditEnabled() && isExternalInvocation()) ? stat : null);
    return stat;
  }

  /**
   * Create a new file or overwrite an existing file<br>
   * <p>
   * Once the file is create the client then allocates a new block with the next
   * call using {@link NameNode#addBlock()}.
   * <p>
   * For description of parameters and exceptions thrown see
   * {@link ClientProtocol#create}
   */
  private void startFileInternal(FSPermissionChecker pc, String src,
    PermissionStatus permissions, String holder, String clientMachine,
    boolean create, boolean overwrite, boolean createParent, short replication,
    long blockSize) throws
    IOException {

    // Verify that the destination does not exist as a directory already.
    boolean pathExists = dir.exists(src);
    if (pathExists && dir.isDir(src)) {
      throw new FileAlreadyExistsException(
        "Cannot create file " + src + "; already exists as a directory.");
    }
    if (isPermissionEnabled) {
      if (overwrite && pathExists) {
        checkPathAccess(pc, src, FsAction.WRITE);
      } else {
        checkAncestorAccess(pc, src, FsAction.WRITE);
      }
    }

    if (!createParent) {
      verifyParentDir(src);
    }

    try {
      final INode myFile = dir.getINode(src);
      if (myFile == null) {
        if (!create) {
          throw new FileNotFoundException(
            "failed to overwrite non-existent file "
            + src + " on client " + clientMachine);
        }
      } else {
        if (overwrite) {
          try {
            deleteInt(src, true); // File exists - delete if overwrite
          } catch (AccessControlException e) {
            logAuditEvent(false, "delete", src);
            throw e;
          }
        } else {
          // If lease soft limit time is expired, recover the lease
          recoverLeaseInternal(myFile, src, holder, clientMachine, false);
          throw new FileAlreadyExistsException("failed to create file " + src
            + " on client " + clientMachine + " because the file exists");
        }
      }

      checkFsObjectLimit();
      final DatanodeDescriptor clientNode = blockManager.getDatanodeManager().
        getDatanodeByHost(clientMachine);

      INodeFileUnderConstruction newNode = dir.addFile(src, permissions,
        replication, blockSize, holder, clientMachine, clientNode);
      if (newNode == null) {
        throw new IOException("DIR* NameSystem.startFile: "
          + "Unable to add file to namespace.");
      }
      leaseManager.addLease(newNode.getClientName(), src);

      if (NameNode.stateChangeLog.isDebugEnabled()) {
        NameNode.stateChangeLog.debug("DIR* NameSystem.startFile: "
          + "add " + src + " to namespace for " + holder);
      }
    } catch (IOException ie) {
      NameNode.stateChangeLog
        .warn("DIR* NameSystem.startFile: " + ie.getMessage());
      throw ie;
    }
  }

  /**
   * Append to an existing file for append.
   * <p>
   * <p>
   * The method returns the last block of the file if this is a partial block,
   * which can still be used for writing more data. The client uses the returned
   * block locations to form the data pipeline for this block.<br>
   * The method returns null if the last block is full. The client then
   * allocates a new block with the next call using {@link NameNode#addBlock()}.
   * <p>
   * <p>
   * For description of parameters and exceptions thrown see
   * {@link ClientProtocol#append(String, String)}
   *
   * @return the last block locations if the block is partial or null otherwise
   */
  private LocatedBlock appendFileInternal(FSPermissionChecker pc, String src,
    String holder, String clientMachine) throws AccessControlException,
    UnresolvedLinkException, FileNotFoundException, IOException {
    // Verify that the destination does not exist as a directory already.
    boolean pathExists = dir.exists(src);
    if (pathExists && dir.isDir(src)) {
      throw new FileAlreadyExistsException("Cannot append to directory " + src
        + "; already exists as a directory.");
    }
    if (isPermissionEnabled) {
      checkPathAccess(pc, src, FsAction.WRITE);
    }

    try {
      final INode inode = dir.getINode(src);
      if (inode == null) {
        throw new FileNotFoundException("failed to append to non-existent file "
          + src + " on client " + clientMachine);
      }
      final INodeFile myFile = INodeFile.valueOf(inode, src);

      final BlockInfo lastBlock = myFile.getLastBlock();
      // Check that the block has at least minimum replication.
      if (lastBlock != null && lastBlock.isComplete() && !getBlockManager().
        isSufficientlyReplicated(lastBlock)) {
        throw new IOException("append: lastBlock=" + lastBlock + " of src="
          + src
          + " is not sufficiently replicated yet.");
      }

      // Opening an existing file for write - may need to recover lease.
      recoverLeaseInternal(myFile, src, holder, clientMachine, false);

      final DatanodeDescriptor clientNode = blockManager.getDatanodeManager().
        getDatanodeByHost(clientMachine);
      return prepareFileForWrite(src, myFile, holder, clientMachine, clientNode);
    } catch (IOException ie) {
      NameNode.stateChangeLog.warn("DIR* NameSystem.append: " + ie.getMessage());
      throw ie;
    }
  }

  /**
   * Replace current node with a INodeUnderConstruction.
   * Recreate lease record.
   *
   * @param src
   * path to the file
   * @param file
   * existing file object
   * @param leaseHolder
   * identifier of the lease holder on this file
   * @param clientMachine
   * identifier of the client machine
   * @param clientNode
   * if the client is collocated with a DN, that DN's descriptor
   * @return the last block locations if the block is partial or null otherwise
   * @throws UnresolvedLinkException
   * @throws IOException
   */
  private LocatedBlock prepareFileForWrite(String src, INodeFile file,
    String leaseHolder, String clientMachine, DatanodeDescriptor clientNode)
    throws IOException {
    INodeFileUnderConstruction cons = file.convertToUnderConstruction(
      leaseHolder, clientMachine, clientNode);
    Lease lease = leaseManager.addLease(cons.getClientName(), src);
    if (cons.isFileStoredInDB()) {
      LOG.debug("Stuffed Inode:  prepareFileForWrite stored in database. "
        + "Returning phantom block");
      return blockManager.createPhantomLocatedBlocks(cons, cons.
        getFileDataInDB(), true, false).getLocatedBlocks().get(0);
    } else {
      LocatedBlock ret = blockManager.convertLastBlockToUnderConstruction(cons);
      lease.updateLastTwoBlocksInLeasePath(src, file.getLastBlock(), file.
        getPenultimateBlock());
      return ret;
    }
  }

  /**
   * }
   * <p>
   * /**
   * Recover lease;
   * Immediately revoke the lease of the current lease holder and start lease
   * recovery so that the file can be forced to be closed.
   *
   * @param src
   * the path of the file to start lease recovery
   * @param holder
   * the lease holder's name
   * @param clientMachine
   * the client machine's name
   * @return true if the file is already closed
   * @throws IOException
   */
  boolean recoverLease(final String src1, final String holder,
    final String clientMachine) throws IOException {
    byte[][] pathComponents = FSDirectory.getPathComponentsForReservedPath(src1);
    final String src = FSDirectory.resolvePath(src1, pathComponents, dir);
    HopsTransactionalRequestHandler recoverLeaseHandler
      = new HopsTransactionalRequestHandler(HDFSOperationType.RECOVER_LEASE,
        src) {
      @Override
      public void acquireLock(TransactionLocks locks) throws IOException {
        LockFactory lf = getInstance();
        locks.add(lf.getINodeLock(nameNode, INodeLockType.WRITE,
          INodeResolveType.PATH, src))
          .add(lf.getLeaseLock(LockType.WRITE, holder))
          .add(lf.getLeasePathLock(LockType.READ_COMMITTED)).add(lf.
          getBlockLock())
          .add(lf.getBlockRelated(BLK.RE, BLK.CR, BLK.ER, BLK.UC, BLK.UR))
          .add(lf.getAcesLock());
      }

      @Override
      public Object performTask() throws IOException {
        FSPermissionChecker pc = getPermissionChecker();
        if (isInSafeMode()) {
          checkNameNodeSafeMode("Cannot recover the lease of " + src);
        }
        if (!DFSUtil.isValidName(src)) {
          throw new IOException("Invalid file name: " + src);
        }

        final INodeFile inode = INodeFile.valueOf(dir.getINode(src), src);
        if (!inode.isUnderConstruction()) {
          return true;
        }
        if (isPermissionEnabled) {
          checkPathAccess(pc, src, FsAction.WRITE);
        }

        recoverLeaseInternal(inode, src, holder, clientMachine, true);
        return false;
      }
    };

    return (Boolean) recoverLeaseHandler.handle(this);
  }

  private void recoverLeaseInternal(INode fileInode, String src, String holder,
    String clientMachine, boolean force)
    throws IOException {
    if (fileInode != null && fileInode.isUnderConstruction()) {
      INodeFileUnderConstruction pendingFile
        = (INodeFileUnderConstruction) fileInode;
      //
      // If the file is under construction , then it must be in our
      // leases. Find the appropriate lease record.
      //
      Lease lease = leaseManager.getLease(holder);
      //
      // We found the lease for this file. And surprisingly the original
      // holder is trying to recreate this file. This should never occur.
      //
      if (!force && lease != null) {
        Lease leaseFile = leaseManager.getLeaseByPath(src);
        if ((leaseFile != null && leaseFile.equals(lease)) || lease.getHolder().
          equals(holder)) {
          throw new AlreadyBeingCreatedException(
            "failed to create file " + src + " for " + holder + " on client "
            + clientMachine
            + " because current leaseholder is trying to recreate file.");
        }
      }
      //
      // Find the original holder.
      //
      lease = leaseManager.getLease(pendingFile.getClientName());
      if (lease == null) {
        throw new AlreadyBeingCreatedException(
          "failed to create file " + src + " for " + holder + " on client "
          + clientMachine
          + " because pendingCreates is non-null but no leases found.");
      }
      if (force) {
        // close now: no need to wait for soft lease expiration and
        // close only the file src
        LOG.info("recoverLease: " + lease + ", src=" + src + " from client "
          + pendingFile.getClientName());
        internalReleaseLease(lease, src, holder);
      } else {
        assert lease.getHolder().equals(pendingFile.getClientName()) :
          "Current lease holder " + lease.getHolder()
          + " does not match file creator " + pendingFile.getClientName();
        //
        // If the original holder has not renewed in the last SOFTLIMIT
        // period, then start lease recovery.
        //
        if (leaseManager.expiredSoftLimit(lease)) {
          LOG.info("startFile: recover " + lease + ", src=" + src + " client "
            + pendingFile.getClientName());
          boolean isClosed = internalReleaseLease(lease, src, null);
          if (!isClosed) {
            throw new RecoveryInProgressException.NonAbortingRecoveryInProgressException(
              "Failed to close file " + src
              + ". Lease recovery is in progress. Try again later.");
          }
        } else {
          final BlockInfo lastBlock = pendingFile.getLastBlock();
          if (lastBlock != null && lastBlock.getBlockUCState()
            == BlockUCState.UNDER_RECOVERY) {
            throw new RecoveryInProgressException(
              "Recovery in progress, file [" + src + "], " + "lease owner ["
              + lease.getHolder() + "]");
          } else {
            throw new AlreadyBeingCreatedException(
              "Failed to create file [" + src + "] for [" + holder
              + "] on client [" + clientMachine
              + "], because this file is already being created by ["
              + pendingFile.getClientName() + "] on [" + pendingFile.
              getClientMachine() + "]");
          }
        }
      }
    }
  }

  /**
   * Append to an existing file in the namespace.
   */
  LocatedBlock appendFile(final String src, final String holder,
    final String clientMachine) throws IOException {
    LocatedBlock lb = null;
    try {
      lb = appendFileHopFS(src, holder, clientMachine);
      return lb;
    } catch (HDFSClientAppendToDBFileException e) {
      LOG.debug(e);
      return moveToDNsAndAppend(src, holder, clientMachine);
    }
  }

  /*
   * HDFS clients can not append to a file stored in the database.
   * To support the HDFS Clients the files stored in the database are first
   * moved to the datanodes.
   */
  private LocatedBlock moveToDNsAndAppend(final String src, final String holder,
    final String clientMachine) throws IOException {
    // open the small file
    FileSystem hopsFSClient1 = FileSystem.newInstance(conf);
    byte[] data = new byte[conf.getInt(DFSConfigKeys.DFS_DB_FILE_MAX_SIZE_KEY,
      DFSConfigKeys.DFS_DB_FILE_MAX_SIZE_DEFAULT)];
    FSDataInputStream is = hopsFSClient1.open(new Path(src));
    int dataRead = is.read(data, 0, data.length);
    is.close();

    //now overwrite the in-memory file
    Configuration newConf = copyConfiguration(conf);
    newConf.setBoolean(DFSConfigKeys.DFS_STORE_SMALL_FILES_IN_DB_KEY, false);
    FileSystem hopsFSClient2 = FileSystem.newInstance(newConf);
    FSDataOutputStream os = hopsFSClient2.create(new Path(src), true);
    os.write(data, 0, dataRead);
    os.close();

    // now append the file
    return appendFileHopFS(src, holder, clientMachine);
  }

  private Configuration copyConfiguration(Configuration conf) {
    Configuration newConf = new HdfsConfiguration();

    for (Map.Entry<String, String> entry : conf) {
      newConf.set(entry.getKey(), entry.getValue());
    }
    return newConf;
  }

  private LocatedBlock appendFileHopFS(final String src1, final String holder,
    final String clientMachine) throws IOException {
    byte[][] pathComponents = FSDirectory.getPathComponentsForReservedPath(src1);
    final String src = FSDirectory.resolvePath(src1, pathComponents, dir);
    HopsTransactionalRequestHandler appendFileHandler
      = new HopsTransactionalRequestHandler(HDFSOperationType.APPEND_FILE,
        src) {
      @Override
      public void acquireLock(TransactionLocks locks) throws IOException {
        LockFactory lf = getInstance();
        locks.add(lf.getINodeLock(!dir.isQuotaEnabled(), nameNode,
          INodeLockType.WRITE_ON_TARGET_AND_PARENT, INodeResolveType.PATH,
          src)).add(lf.getBlockLock())
          .add(lf.getLeaseLock(LockType.WRITE, holder))
          .add(lf.getLeasePathLock(LockType.READ_COMMITTED))
          .add(lf.getBlockRelated(BLK.RE, BLK.CR, BLK.ER, BLK.UC, BLK.UR,
            BLK.IV, BLK.PE))
          .add(lf.getLastBlockHashBucketsLock());
        locks.add(lf.getRetryCacheEntryLock(Server.getClientId(), Server.
          getCallId()));
        // Always needs to be read. Erasure coding might have been
        // enabled earlier and we don't want to end up in an inconsistent
        // state.
        locks.add(lf.getEncodingStatusLock(LockType.READ_COMMITTED, src));
        locks.add(lf.getAcesLock());
      }

      @Override
      public Object performTask() throws IOException {
        LocatedBlock locatedBlock = null;
        CacheEntryWithPayload cacheEntry = RetryCacheDistributed.
          waitForCompletion(retryCache,
            null);
        if (cacheEntry != null && cacheEntry.isSuccess()) {
          locatedBlock = PBHelper.convert(HdfsProtos.LocatedBlockProto.
            parseFrom(cacheEntry.getPayload()));
          if (locatedBlock.isPhantomBlock()) {
            //we did not store the data in the cache as it was too big, we should fetch it again.
            INode inode = dir.getINode(src);
            final INodeFile file = INodeFile.valueOf(inode, src);
            if (file.isFileStoredInDB()) {
              LOG.debug("Stuffed Inode: appendFileHopFS  stored in database. "
                + "Returning phantom block");
              locatedBlock.setData(file.getFileDataInDB());
            }
          }
          return locatedBlock;
        }

        boolean success = false;
        try {
          INode target = getINode(src);
          if (target != null && target instanceof INodeFile
            && !((INodeFile) target).isFileStoredInDB()) {
            EncodingStatus status = EntityManager.find(
              EncodingStatus.Finder.ByInodeId, target.getId());
            if (status != null) {
              throw new IOException("Cannot append to erasure-coded file");
            }
          }

          if (target != null && target instanceof INodeFile
            && ((INodeFile) target).isFileStoredInDB() && !holder.
            contains("HopsFS")) {
            throw new HDFSClientAppendToDBFileException(
              "HDFS can not directly append to a file stored in the database");
          }

          locatedBlock = appendFileInt(src, holder, clientMachine);

          if (locatedBlock != null && !locatedBlock.isPhantomBlock()) {
            for (String storageID : locatedBlock.getStorageIDs()) {

              int sId = blockManager.getDatanodeManager().getSid(storageID);
              BlockInfo blockInfo = EntityManager.find(
                BlockInfo.Finder.ByBlockIdAndINodeId,
                locatedBlock.getBlock().getBlockId(), target.getId());
              Block undoBlock = new Block(blockInfo);
              undoBlock.setGenerationStampNoPersistance(undoBlock
                .getGenerationStamp() - 1);
              HashBuckets.getInstance().undoHash(sId,
                HdfsServerConstants.ReplicaState.FINALIZED, undoBlock);
            }
          }
          success = true;
          return locatedBlock;
        } catch (AccessControlException e) {
          logAuditEvent(false, "append", src);
          throw e;
        } finally {
          //do not put data in the cache as it may be too big.
          //recover the data value if needed when geting from cache.
          byte[] locatedBlockBytes = null;
          if (locatedBlock != null) {
            LocatedBlock lb = new LocatedBlock(locatedBlock.getBlock(),
              locatedBlock.getLocations(), locatedBlock.
              getStorageIDs(), locatedBlock.getStorageTypes(), locatedBlock.
              getStartOffset(), locatedBlock.isCorrupt(),
              locatedBlock.getBlockToken());
            locatedBlockBytes = PBHelper.convert(lb).toByteArray();
          }
          RetryCacheDistributed.setState(cacheEntry, success, locatedBlockBytes);
        }
      }
    };
    return (LocatedBlock) appendFileHandler.handle(this);
  }

  private LocatedBlock appendFileInt(String src, String holder,
    String clientMachine) throws
    IOException {

    if (!supportAppends) {
      throw new UnsupportedOperationException(
        "Append is not enabled on this NameNode. Use the "
        + DFS_SUPPORT_APPEND_KEY + " configuration option to enable it.");
    }
    LocatedBlock lb;
    FSPermissionChecker pc = getPermissionChecker();
    lb = appendFileInternal(pc, src, holder, clientMachine);
    if (lb != null) {
      if (NameNode.stateChangeLog.isDebugEnabled()) {
        NameNode.stateChangeLog.debug(
          "DIR* NameSystem.appendFile: file " + src + " for " + holder + " at "
          + clientMachine + " block " + lb.getBlock() + " block size " + lb.
          getBlock().getNumBytes());
      }
    }
    logAuditEvent(true, "append", src);
    return lb;
  }

  private ExtendedBlock getExtendedBlock(Block blk) {
    return new ExtendedBlock(blockPoolId, blk);
  }

  /**
   * The client would like to obtain an additional block for the indicated
   * filename (which is being written-to). Return an array that consists
   * of the block, plus a set of machines. The first on this list should
   * be where the client writes data. Subsequent items in the list must
   * be provided in the connection to the first datanode.
   * <p/>
   * Make sure the previous blocks have been reported by datanodes and
   * are replicated. Will return an empty 2-elt array if we want the
   * client to "try again later".
   */
  LocatedBlock getAdditionalBlock(final String src1, final long fileId,
    final String clientName,
    final ExtendedBlock previous, final Set<Node> excludedNodes,
    final List<String> favoredNodes) throws IOException {
    byte[][] pathComponents = FSDirectory.getPathComponentsForReservedPath(src1);
    final String src = FSDirectory.resolvePath(src1, pathComponents, dir);
    HopsTransactionalRequestHandler additionalBlockHandler
      = new HopsTransactionalRequestHandler(
        HDFSOperationType.GET_ADDITIONAL_BLOCK, src) {
      @Override
      public void acquireLock(TransactionLocks locks) throws IOException {
        LockFactory lf = getInstance();
        locks.add(lf.getINodeLock(nameNode, INodeLockType.WRITE,
          INodeResolveType.PATH, src))
          .add(lf.getLeaseLock(LockType.READ, clientName))
          .add(lf.getLeasePathLock(LockType.READ_COMMITTED))
          .add(lf.getLastTwoBlocksLock(src))
          .add(lf.getBlockRelated(BLK.RE, BLK.CR, BLK.ER, BLK.UC));
      }

      @Override
      public Object performTask() throws IOException {
        long blockSize;
        int replication;
        Node clientNode;

        if (NameNode.stateChangeLog.isDebugEnabled()) {
          NameNode.stateChangeLog.debug(
            "BLOCK* NameSystem.getAdditionalBlock: file " + src + " for "
            + clientName);
        }

        // Part I. Analyze the state of the file with respect to the input data.
        LocatedBlock[] onRetryBlock = new LocatedBlock[1];
        final INodesInPath inodesInPath;
        try {
          inodesInPath = analyzeFileState(src, fileId, clientName,
            previous, onRetryBlock);
        } catch (IOException e) {
          throw e;
        }
        INode[] inodes = inodesInPath.getINodes();
        final INodeFileUnderConstruction pendingFile
          = (INodeFileUnderConstruction) inodes[inodes.length - 1];

        if (onRetryBlock[0] != null && onRetryBlock[0].getLocations().length > 0) {
          // This is a retry. Just return the last block if having locations.
          return onRetryBlock[0];
        }

        if (pendingFile.getBlocks().length >= maxBlocksPerFile) {
          throw new IOException(
            "File has reached the limit on maximum number of"
            + " blocks (" + DFSConfigKeys.DFS_NAMENODE_MAX_BLOCKS_PER_FILE_KEY
            + "): " + pendingFile.getBlocks().length + " >= "
            + maxBlocksPerFile);
        }
        blockSize = pendingFile.getPreferredBlockSize();

        String host = pendingFile.getClientMachine();

        clientNode = pendingFile.getClientNode() == null ? null
          : getBlockManager().getDatanodeManager()
            .getDatanode(pendingFile.getClientNode());

        replication = pendingFile.getBlockReplication();

        // Get the storagePolicyID of this file
        byte storagePolicyID = pendingFile.getStoragePolicyID();

        // choose targets for the new block to be allocated.
        final DatanodeStorageInfo targets[] = getBlockManager().
          chooseTarget4NewBlock(
            src, replication, clientNode, excludedNodes, blockSize,
            favoredNodes, storagePolicyID);

        // Part II.
        // Allocate a new block, add it to the INode and the BlocksMap.
        Block newBlock;
        long offset;
        onRetryBlock = new LocatedBlock[1];
        INodesInPath iNodesInPath2 = analyzeFileState(src, fileId, clientName,
          previous, onRetryBlock);
        INode[] inodes2 = iNodesInPath2.getINodes();
        final INodeFileUnderConstruction pendingFile2
          = (INodeFileUnderConstruction) inodes2[inodes2.length - 1];

        if (onRetryBlock[0] != null) {
          if (onRetryBlock[0].getLocations().length > 0) {
            // This is a retry. Just return the last block if having locations.
            return onRetryBlock[0];
          } else {
            // add new chosen targets to already allocated block and return
            BlockInfo lastBlockInFile = pendingFile.getLastBlock();
            ((BlockInfoUnderConstruction) lastBlockInFile)
              .setExpectedLocations(targets);
            offset = pendingFile.computeFileSize();
            return makeLocatedBlock(lastBlockInFile, targets, offset);
          }
        }

        // commit the last block and complete it if it has minimum replicas
        commitOrCompleteLastBlock(pendingFile2,
          ExtendedBlock.getLocalBlock(previous));

        // allocate new block, record block locations in INode.
        newBlock = createNewBlock(pendingFile2);
        saveAllocatedBlock(src, iNodesInPath2, newBlock, targets);

        dir.persistBlocks(src, pendingFile2);
        offset = pendingFile2.computeFileSize(true);

        Lease lease = leaseManager.getLease(clientName);
        lease.updateLastTwoBlocksInLeasePath(src, newBlock,
          ExtendedBlock.getLocalBlock(previous));

        // Return located block
        LocatedBlock lb = makeLocatedBlock(newBlock, targets, offset);
        if (pendingFile.isFileStoredInDB()) {

          //appending to a file stored in the database
          //delete the file data from database and unset the flag
          pendingFile.setFileStoredInDB(false);
          pendingFile.deleteFileDataStoredInDB();
          LOG.debug(
            "Stuffed Inode:  appending to a file stored in the database. In the current implementation there is"
            + " potential for data loss if the client fails");
          //the data has been deleted. if the client fails to write the data on the datanodes then the data will
          // be lost. Solution. instead of deleting the data mark it and recover the data in the lease recovery
          // process.
        }
        return lb;
      }
    };
    return (LocatedBlock) additionalBlockHandler.handle(this);
  }

  private INodesInPath analyzeFileState(String src, long fileId,
    String clientName,
    ExtendedBlock previous, LocatedBlock[] onRetryBlock)
    throws IOException {

    checkBlock(previous);
    onRetryBlock[0] = null;
    checkNameNodeSafeMode("Cannot add block to " + src);

    // have we exceeded the configured limit of fs objects.
    checkFsObjectLimit();

    Block previousBlock = ExtendedBlock.getLocalBlock(previous);
    final INodesInPath inodesInPath = dir.getRootDir().
      getExistingPathINodes(src, true);
    final INode[] inodes = inodesInPath.getINodes();
    final INodeFileUnderConstruction pendingFile = checkLease(src, fileId,
      clientName, inodes[inodes.length - 1]);
    BlockInfo lastBlockInFile = pendingFile.getLastBlock();
    if (!Block.matchingIdAndGenStamp(previousBlock, lastBlockInFile)) {
      // The block that the client claims is the current last block
      // doesn't match up with what we think is the last block. There are
      // four possibilities:
      // 1) This is the first block allocation of an append() pipeline
      //    which started appending exactly at a block boundary.
      //    In this case, the client isn't passed the previous block,
      //    so it makes the allocateBlock() call with previous=null.
      //    We can distinguish this since the last block of the file
      //    will be exactly a full block.
      // 2) This is a retry from a client that missed the response of a
      //    prior getAdditionalBlock() call, perhaps because of a network
      //    timeout, or because of an HA failover. In that case, we know
      //    by the fact that the client is re-issuing the RPC that it
      //    never began to write to the old block. Hence it is safe to
      //    to return the existing block.
      // 3) This is an entirely bogus request/bug -- we should error out
      //    rather than potentially appending a new block with an empty
      //    one in the middle, etc
      // 4) This is a retry from a client that timed out while
      //    the prior getAdditionalBlock() is still being processed,
      //    currently working on chooseTarget().
      //    There are no means to distinguish between the first and
      //    the second attempts in Part I, because the first one hasn't
      //    changed the namesystem state yet.
      //    We run this analysis again in Part II where case 4 is impossible.

      BlockInfo penultimateBlock = pendingFile.getPenultimateBlock();
      if (previous == null && lastBlockInFile != null && lastBlockInFile.
        getNumBytes() == pendingFile.getPreferredBlockSize() && lastBlockInFile.
        isComplete()) {
        // Case 1
        if (NameNode.stateChangeLog.isDebugEnabled()) {
          NameNode.stateChangeLog.debug(
            "BLOCK* NameSystem.allocateBlock: handling block allocation"
            + " writing to a file with a complete previous block: src=" + src
            + " lastBlock=" + lastBlockInFile);
        }
      } else if (Block.matchingIdAndGenStamp(penultimateBlock, previousBlock)) {
        if (lastBlockInFile.getNumBytes() != 0) {
          throw new IOException(
            "Request looked like a retry to allocate block " + lastBlockInFile
            + " but it already contains " + lastBlockInFile.getNumBytes()
            + " bytes");
        }

        // Case 2
        // Return the last block.
        NameNode.stateChangeLog.info("BLOCK* allocateBlock: "
          + "caught retry for allocation of a new block in " + src
          + ". Returning previously allocated block " + lastBlockInFile);
        long offset = pendingFile.computeFileSize(true);
        onRetryBlock[0] = makeLocatedBlock(lastBlockInFile,
          ((BlockInfoUnderConstruction) lastBlockInFile).
            getExpectedStorageLocations(
              getBlockManager().getDatanodeManager()),
          offset);
        return inodesInPath;
      } else {
        // Case 3
        throw new IOException("Cannot allocate block in " + src + ": "
          + "passed 'previous' block " + previous + " does not match actual "
          + "last block in file " + lastBlockInFile);
      }
    }

    // Check if the penultimate block is minimally replicated
    if (!checkFileProgress(pendingFile, false)) {
      throw new NotReplicatedYetException("Not replicated yet: " + src
        + " block " + pendingFile.getPenultimateBlock());
    }
    return inodesInPath;
  }

  private LocatedBlock makeLocatedBlock(Block blk, DatanodeStorageInfo[] locs,
    long offset)
    throws IOException {
    LocatedBlock lBlk = LocatedBlock.createLocatedBlock(
      getExtendedBlock(blk), locs, offset, false);
    getBlockManager().setBlockToken(lBlk,
      BlockTokenSecretManager.AccessMode.WRITE);
    return lBlk;
  }

  /**
   * @see ClientProtocol#getAdditionalDatanode(String, ExtendedBlock,
   * DatanodeInfo[], String[], DatanodeInfo[], int, String)
   */
  LocatedBlock getAdditionalDatanode(final String src1, final ExtendedBlock blk,
    final DatanodeInfo[] existings, final String[] storageIDs,
    final HashSet<Node> excludes, final int numAdditionalNodes,
    final String clientName) throws IOException {
    byte[][] pathComponents = FSDirectory.getPathComponentsForReservedPath(src1);
    final String src = FSDirectory.resolvePath(src1, pathComponents, dir);
    HopsTransactionalRequestHandler getAdditionalDatanodeHandler
      = new HopsTransactionalRequestHandler(
        HDFSOperationType.GET_ADDITIONAL_DATANODE, src) {
      @Override
      public void acquireLock(TransactionLocks locks) throws IOException {
        LockFactory lf = getInstance();
        locks.add(lf.getINodeLock(nameNode, INodeLockType.READ,
          INodeResolveType.PATH, src))
          .add(lf.getLeaseLock(LockType.READ, clientName));
      }

      @Override
      public Object performTask() throws IOException {
        //check if the feature is enabled
        dtpReplaceDatanodeOnFailure.checkEnabled();

        final DatanodeDescriptor clientNode;
        final long preferredBlockSize;
        final List<DatanodeStorageInfo> chosen;
        //check safe mode
        checkNameNodeSafeMode("Cannot add datanode; src=" + src + ", blk=" + blk);

        //check lease
        final INodeFileUnderConstruction file = checkLease(src,
          clientName, false);
        //clientNode = file.getClientNode(); HOP
        clientNode = getBlockManager().getDatanodeManager()
          .getDatanode(file.getClientNode());
        preferredBlockSize = file.getPreferredBlockSize();

        byte storagePolicyID = file.getStoragePolicyID();

        //find datanode storages
        final DatanodeManager dm = blockManager.getDatanodeManager();
        chosen = Arrays.
          asList(dm.getDatanodeStorageInfos(existings, storageIDs));

        // choose new datanodes.
        final DatanodeStorageInfo[] targets = blockManager.
          chooseTarget4AdditionalDatanode(
            src, numAdditionalNodes, clientNode, chosen,
            excludes, preferredBlockSize, storagePolicyID);

        final LocatedBlock lb = new LocatedBlock(blk, targets);
        blockManager.setBlockToken(lb, AccessMode.COPY);
        return lb;
      }
    };
    return (LocatedBlock) getAdditionalDatanodeHandler.handle(this);
  }

  /**
   * The client would like to let go of the given block
   */
  boolean abandonBlock(final ExtendedBlock b, final String src1,
    final String holder) throws IOException {
    byte[][] pathComponents = FSDirectory.getPathComponentsForReservedPath(src1);
    final String src = FSDirectory.resolvePath(src1, pathComponents, dir);
    HopsTransactionalRequestHandler abandonBlockHandler
      = new HopsTransactionalRequestHandler(HDFSOperationType.ABANDON_BLOCK,
        src) {

      @Override
      public void acquireLock(TransactionLocks locks) throws IOException {
        LockFactory lf = getInstance();
        locks.add(lf.getINodeLock(nameNode,
          INodeLockType.WRITE_ON_TARGET_AND_PARENT, INodeResolveType.PATH,
          src)).add(lf.getLeaseLock(LockType.READ))
          .add(lf.getLeasePathLock(LockType.READ_COMMITTED, src))
          .add(lf.getBlockLock())
          .add(lf.getBlockRelated(BLK.RE, BLK.CR, BLK.UC, BLK.UR));
      }

      @Override
      public Object performTask() throws IOException {
        //
        // Remove the block from the pending creates list
        //
        if (NameNode.stateChangeLog.isDebugEnabled()) {
          NameNode.stateChangeLog.debug(
            "BLOCK* NameSystem.abandonBlock: " + b + "of file " + src);
        }
        checkNameNodeSafeMode("Cannot abandon block " + b + " for fle" + src);
        INodeFileUnderConstruction file = checkLease(src, holder, false);
        boolean removed = dir.removeBlock(src, file, ExtendedBlock.
          getLocalBlock(b));
        if (!removed) {
          return true;
        }
        leaseManager.getLease(holder).updateLastTwoBlocksInLeasePath(src,
          file.getLastBlock(), file.getPenultimateBlock());

        if (NameNode.stateChangeLog.isDebugEnabled()) {
          NameNode.stateChangeLog.debug(
            "BLOCK* NameSystem.abandonBlock: " + b
            + " is removed from pendingCreates");
        }
        dir.persistBlocks(src, file);

        return true;
      }
    };
    return (Boolean) abandonBlockHandler.handle(this);
  }

  // make sure that we still have the lease on this file.
  private INodeFileUnderConstruction checkLease(String src, String holder)
    throws LeaseExpiredException, UnresolvedLinkException, StorageException,
    TransactionContextException, FileNotFoundException {
    return checkLease(src, INodeDirectory.ROOT_PARENT_ID, holder, true);
  }

  private INodeFileUnderConstruction checkLease(String src, String holder,
    boolean updateLastTwoBlocksInFile) throws LeaseExpiredException,
    UnresolvedLinkException, StorageException,
    TransactionContextException, FileNotFoundException {
    return checkLease(src, INodeDirectory.ROOT_PARENT_ID, holder,
      updateLastTwoBlocksInFile);
  }

  private INodeFileUnderConstruction checkLease(String src, int fileId,
    String holder,
    boolean updateLastTwoBlocksInFile) throws LeaseExpiredException,
    UnresolvedLinkException, StorageException,
    TransactionContextException, FileNotFoundException {
    return checkLease(src, fileId, holder, dir.getINode(src),
      updateLastTwoBlocksInFile);
  }

  private INodeFileUnderConstruction checkLease(String src, long fileId,
    String holder,
    INode file) throws LeaseExpiredException, StorageException,
    TransactionContextException, FileNotFoundException {
    return checkLease(src, fileId, holder, file, true);
  }

  private INodeFileUnderConstruction checkLease(String src, long fileId,
    String holder,
    INode file, boolean updateLastTwoBlocksInFile) throws
    LeaseExpiredException, StorageException,
    TransactionContextException, FileNotFoundException {
    if (file == null || !(file instanceof INodeFile)) {
      Lease lease = leaseManager.getLease(holder);
      throw new LeaseExpiredException(
        "No lease on " + src + ": File does not exist. " + (lease != null
          ? lease.toString() : "Holder " + holder
          + " does not have any open files."));
    }
    if (!file.isUnderConstruction()) {
      Lease lease = leaseManager.getLease(holder);
      throw new LeaseExpiredException(
        "No lease on " + src + ": File is not open for writing. " + (lease
        != null ? lease.toString() : "Holder " + holder
          + " does not have any open files."));
    }
    INodeFileUnderConstruction pendingFile = (INodeFileUnderConstruction) file;
    if (holder != null && !pendingFile.getClientName().equals(holder)) {
      throw new LeaseExpiredException(
        "Lease mismatch on " + src + " owned by " + pendingFile.getClientName()
        + " but is accessed by " + holder);
    }

    if (updateLastTwoBlocksInFile) {
      pendingFile.updateLastTwoBlocks(leaseManager.getLease(holder), src);
    }
    INode.checkId(fileId, pendingFile);
    return pendingFile;
  }

  /**
   * Complete in-progress write to the given file.
   *
   * @return true if successful, false if the client should continue to retry
   * (e.g if not all blocks have reached minimum replication yet)
   * @throws IOException
   * on error (eg lease mismatch, file not open, file deleted)
   */
  boolean completeFile(final String src1, final String holder,
    final ExtendedBlock last, final long fileId, final byte[] data) throws
    IOException {
    byte[][] pathComponents = FSDirectory.getPathComponentsForReservedPath(src1);
    final String src = FSDirectory.resolvePath(src1, pathComponents, dir);
    HopsTransactionalRequestHandler completeFileHandler
      = new HopsTransactionalRequestHandler(HDFSOperationType.COMPLETE_FILE, src) {
      @Override
      public void acquireLock(TransactionLocks locks) throws IOException {
        LockFactory lf = getInstance();
        locks.add(lf.getINodeLock(!dir.isQuotaEnabled()/*
           * skip Inode Attr
           */, nameNode, INodeLockType.WRITE,
          INodeResolveType.PATH, src))
          .add(lf.getLeaseLock(LockType.WRITE, holder))
          .add(lf.getLeasePathLock(LockType.WRITE))
          .add(lf.getBlockLock());

        if (data == null) { // the data is stored on the datanodes.
          locks.add(
            lf.getBlockRelated(BLK.RE, BLK.CR, BLK.ER, BLK.UC, BLK.UR, BLK.IV));
        }
      }

      @Override
      public Object performTask() throws IOException {
        checkBlock(last);
        return completeFileInternal(src, holder,
          ExtendedBlock.getLocalBlock(last), fileId, data);
      }
    };

    return (Boolean) completeFileHandler.handle(this);
  }

  private boolean completeFileInternal(String src, String holder, Block last,
    long fileId,
    final byte[] data)
    throws IOException {
    if (NameNode.stateChangeLog.isDebugEnabled()) {
      NameNode.stateChangeLog.debug("DIR* NameSystem.completeFile: " + src
        + " for " + holder);
    }
    checkNameNodeSafeMode("Cannot complete file " + src);

    if (data != null) {
      if (last != null) {
        throw new IllegalStateException(
          "Trying to store the file data in the database. Last block of the file should"
          + " have been null");
      }
      return completeFileStoredInDataBase(src, holder, fileId, data);
    } else {
      return completeFileStoredOnDataNodes(src, holder, last, fileId);
    }
  }

  private boolean completeFileStoredOnDataNodes(String src, String holder,
    Block last, long fileId)
    throws IOException {
    final INodesInPath iip = dir.getLastINodeInPath(src);
    INodeFileUnderConstruction pendingFile;
    try {
      pendingFile = checkLease(src, fileId, holder, iip.getINode(0));
    } catch (LeaseExpiredException lee) {
      final INode inode = dir.getINode(src);
      if (inode != null && inode instanceof INodeFile && !inode.
        isUnderConstruction()) {
        // This could be a retry RPC - i.e the client tried to close
        // the file, but missed the RPC response. Thus, it is trying
        // again to close the file. If the file still exists and
        // the client's view of the last block matches the actual
        // last block, then we'll treat it as a successful close.
        // See HDFS-3031.
        final Block realLastBlock = ((INodeFile) inode).getLastBlock();
        if (Block.matchingIdAndGenStamp(last, realLastBlock)) {
          NameNode.stateChangeLog.info("DIR* completeFile: " + "request from "
            + holder + " to complete " + src
            + " which is already closed. But, it appears to be an RPC "
            + "retry. Returning success");
          return true;
        }
      }
      throw lee;
    }
    // commit the last block and complete it if it has minimum replicas
    commitOrCompleteLastBlock(pendingFile, last);

    if (!checkFileProgress(pendingFile, true)) {
      return false;
    }

    finalizeINodeFileUnderConstruction(src, pendingFile);

    NameNode.stateChangeLog
      .info("DIR* completeFile: " + src + " is closed by " + holder);
    return true;
  }

  private boolean completeFileStoredInDataBase(String src, String holder,
    long fileId,
    final byte[] data)
    throws IOException {
    INodeFileUnderConstruction pendingFile;
    final INodesInPath iip = dir.getRootDir().getLastINodeInPath(src, true);
    pendingFile = checkLease(src, fileId, holder, iip.getINode(0));

    //in case of appending to small files. we might have to migrate the file from
    //in-memory to on disk
    if (pendingFile.isFileStoredInDB()) {
      pendingFile.deleteFileDataStoredInDB();
    }

    pendingFile.setFileStoredInDB(true);

    long oldSize = pendingFile.getSize();

    pendingFile.setSize(data.length);

    pendingFile.storeFileDataInDB(data);

    //update quota
    if (dir.isQuotaEnabled()) {
      //account for only newly added data
      long spaceConsumed = (data.length - oldSize) * pendingFile
        .getBlockReplication();
      dir.updateSpaceConsumed(src, 0, spaceConsumed);
    }

    finalizeINodeFileUnderConstructionStoredInDB(src, pendingFile);

    NameNode.stateChangeLog
      .info("DIR* completeFile: " + src + " is closed by " + holder);
    return true;
  }

  /**
   * Save allocated block at the given pending filename
   *
   * @param src
   * path to the file
   * @param inodesInPath representing each of the components of src.
   * The last INode is the INode for the file.
   * @throws QuotaExceededException
   * If addition of block exceeds space quota
   */
  private BlockInfo saveAllocatedBlock(String src, INodesInPath inodesInPath,
    Block newBlock,
    DatanodeStorageInfo targets[]) throws IOException, StorageException {
    BlockInfo b = dir.addBlock(src, inodesInPath, newBlock, targets);
    NameNode.stateChangeLog.info(
      "BLOCK* allocateBlock: " + src + ". " + getBlockPoolId() + " " + b);
    DatanodeStorageInfo.incrementBlocksScheduled(targets);
    return b;
  }

  /**
   * Create new block with a unique block id and a new generation stamp.
   */
  private Block createNewBlock(INodeFile pendingFile)
    throws IOException {
    Block b = new Block(nextBlockId(),
       0, 0);
    // Increment the generation stamp for every new block.
    b.setGenerationStampNoPersistance(pendingFile.nextGenerationStamp());
    return b;
  }

  /**
   * Check that the indicated file's blocks are present and
   * replicated. If not, return false. If checkAll is true, then check
   * all blocks, otherwise check only penultimate block.
   */
  private boolean checkFileProgress(INodeFile v, boolean checkAll)
    throws IOException {
    if (checkAll) {
      //
      // check all blocks of the file.
      //
      for (BlockInfo block : v.getBlocks()) {
        if (!block.isComplete()) {
          BlockInfo cBlock = blockManager
            .tryToCompleteBlock((MutableBlockCollection) v,
              block.getBlockIndex());
          if (cBlock != null) {
            block = cBlock;
          }
          if (!block.isComplete()) {
            LOG.info("BLOCK* checkFileProgress: " + block
              + " has not reached minimal replication "
              + blockManager.minReplication);
            return false;
          }
        }
      }
    } else {
      //
      // check the penultimate block of this file
      //
      BlockInfo b = v.getPenultimateBlock();
      if (b != null && !b.isComplete()) {
        blockManager
          .tryToCompleteBlock((MutableBlockCollection) v, b.getBlockIndex());
        b = v.getPenultimateBlock();
        if (!b.isComplete()) {
          LOG.info("BLOCK* checkFileProgress: " + b
            + " has not reached minimal replication "
            + blockManager.minReplication);
          return false;
        }

      }
    }
    return true;
  }

  ////////////////////////////////////////////////////////////////
  // Here's how to handle block-copy failure during client write:
  // -- As usual, the client's write should result in a streaming
  // backup write to a k-machine sequence.
  // -- If one of the backup machines fails, no worries.  Fail silently.
  // -- Before client is allowed to close and finalize file, make sure
  // that the blocks are backed up.  Namenode may have to issue specific backup
  // commands to make up for earlier datanode failures.  Once all copies
  // are made, edit namespace and return to client.
  ////////////////////////////////////////////////////////////////
  /**
   * Remove the indicated file from namespace.
   *
   * @see ClientProtocol#delete(String, boolean) for detailed description and
   * description of exceptions
   */
  public boolean deleteWithTransaction(final String src1,
    final boolean recursive) throws IOException {
    byte[][] pathComponents = FSDirectory.getPathComponentsForReservedPath(src1);
    final String src = FSDirectory.resolvePath(src1, pathComponents, dir);
    HopsTransactionalRequestHandler deleteHandler
      = new HopsTransactionalRequestHandler(HDFSOperationType.DELETE, src) {
      @Override
      public void acquireLock(TransactionLocks locks) throws IOException {
        LockFactory lf = getInstance();
        locks.add(lf.getINodeLock(!dir.isQuotaEnabled()/*
           * skip INode Attr Lock
           */, nameNode,
          INodeLockType.WRITE_ON_TARGET_AND_PARENT,
          INodeResolveType.PATH_AND_IMMEDIATE_CHILDREN, false, src))
          .add(lf.getLeaseLock(LockType.WRITE))
          .add(lf.getLeasePathLock(LockType.READ_COMMITTED)).add(lf.
          getBlockLock())
          .add(lf.getBlockRelated(BLK.RE, BLK.CR, BLK.UC, BLK.UR, BLK.PE,
            BLK.IV))
          .add(lf.getRetryCacheEntryLock(Server.getClientId(), Server.
            getCallId()));
        if (dir.isQuotaEnabled()) {
          locks.add(lf.getQuotaUpdateLock(true, src));
        }
        if (erasureCodingEnabled) {
          locks.add(lf.getEncodingStatusLock(LockType.WRITE, src));
        }
      }

      @Override
      public Object performTask() throws IOException {
        CacheEntry cacheEntry = RetryCacheDistributed.waitForCompletion(
          retryCache);
        if (cacheEntry != null && cacheEntry.isSuccess()) {
          return true; // Return previous response
        }
        boolean ret = false;
        try {
          ret = delete(src, recursive);
          return ret;
        } finally {
          RetryCacheDistributed.setState(cacheEntry, ret);
        }
      }
    };
    return (Boolean) deleteHandler.handle(this);
  }

  private boolean delete(String src, boolean recursive)
    throws
    IOException {
    try {
      return deleteInt(src, recursive);
    } catch (AccessControlException e) {
      logAuditEvent(false, "delete", src);
      throw e;
    }
  }

  private boolean deleteInt(String src, boolean recursive)
    throws
    IOException {
    if (NameNode.stateChangeLog.isDebugEnabled()) {
      NameNode.stateChangeLog.debug("DIR* NameSystem.delete: " + src);
    }
    boolean status = deleteInternal(src, recursive, true);
    if (status) {
      logAuditEvent(true, "delete", src);
    }
    return status;
  }

  FSPermissionChecker getPermissionChecker()
    throws AccessControlException {
    try {
      return new FSPermissionChecker(fsOwnerShortUserName, superGroup,
        getRemoteUser());
    } catch (IOException ioe) {
      throw new AccessControlException(ioe);
    }
  }

  /**
   * Remove a file/directory from the namespace.
   * <p/>
   * For large directories, deletion is incremental. The blocks under
   * the directory are collected and deleted a small number at a time.
   * <p/>
   * For small directory or file the deletion is done in one shot.
   *
   * @see ClientProtocol#delete(String, boolean) for description of exceptions
   */
  private boolean deleteInternal(String src, boolean recursive,
    boolean enforcePermission)
    throws
    IOException {
    BlocksMapUpdateInfo collectedBlocks = new BlocksMapUpdateInfo();
    FSPermissionChecker pc = getPermissionChecker();
    checkNameNodeSafeMode("Cannot delete " + src);
    if (!recursive && dir.isNonEmptyDirectory(src)) {
      throw new IOException(src + " is non empty");
    }
    if (enforcePermission && isPermissionEnabled) {
      checkPermission(pc, src, false, null, FsAction.WRITE, null, FsAction.ALL,
        false);
    }
    // Unlink the target directory from directory tree
    if (!dir.delete(src, collectedBlocks)) {
      return false;
    }

    removeBlocks(collectedBlocks); // Incremental deletion of blocks
    collectedBlocks.clear();
    if (NameNode.stateChangeLog.isDebugEnabled()) {
      NameNode.stateChangeLog
        .debug("DIR* Namesystem.delete: " + src + " is removed");
    }
    return true;
  }

  /**
   * From the given list, incrementally remove the blocks from blockManager.
   * Write lock is dropped and reacquired every BLOCK_DELETION_INCREMENT to
   * ensure that other waiters on the lock can get in. See HDFS-2938
   *
   * @param blocks
   * An instance of {@link BlocksMapUpdateInfo} which contains a list
   * of blocks that need to be removed from blocksMap
   */
  private void removeBlocks(BlocksMapUpdateInfo blocks)
    throws StorageException, TransactionContextException {
    List<Block> toDeleteList = blocks.getToDeleteList();
    Iterator<Block> iter = toDeleteList.iterator();
    while (iter.hasNext()) {
      for (int i = 0; i < BLOCK_DELETION_INCREMENT && iter.hasNext(); i++) {
        blockManager.removeBlock(iter.next());
      }
    }
  }

  /**
   * Remove leases and blocks related to a given path
   *
   * @param src The given path
   * @param blocks Containing the list of blocks to be deleted from blocksMap
   */
  void removePathAndBlocks(String src, BlocksMapUpdateInfo blocks) throws
    IOException {
    leaseManager.removeLeaseWithPrefixPath(src);
    if (blocks == null) {
      return;
    }
    for (Block b : blocks.getToDeleteList()) {
      blockManager.removeBlock(b);
    }
  }

  /**
   * Get the file info for a specific file.
   *
   * @param src
   * The string representation of the path to the file
   * @param resolveLink
   * whether to throw UnresolvedLinkException
   * if src refers to a symlink
   * @return object containing information regarding the file
   * or null if file not found
   * @throws AccessControlException
   * if access is denied
   * @throws UnresolvedLinkException
   * if a symlink is encountered.
   */
  public HdfsFileStatus getFileInfo(final String src1, final boolean resolveLink)
    throws IOException {
    byte[][] pathComponents = FSDirectory.getPathComponentsForReservedPath(src1);
    final String src = FSDirectory.resolvePath(src1, pathComponents, dir);
    HopsTransactionalRequestHandler getFileInfoHandler
      = new HopsTransactionalRequestHandler(HDFSOperationType.GET_FILE_INFO,
        src) {
      @Override
      public void acquireLock(TransactionLocks locks) throws IOException {
        LockFactory lf = getInstance();
        locks.add(lf.getINodeLock(true/*
           * skip quota
           */, nameNode, INodeLockType.READ,
          INodeResolveType.PATH, resolveLink, src));
        locks.add(lf.getAcesLock());
      }

      @Override
      public Object performTask() throws IOException {
        HdfsFileStatus stat;
        FSPermissionChecker pc = getPermissionChecker();
        try {
          boolean isSuperUser = true;
          if (isPermissionEnabled) {
            checkPermission(pc, src, false, null, null, null, null, resolveLink);
            isSuperUser = pc.isSuperUser();
          }
          stat = dir.getFileInfo(src, resolveLink, isSuperUser);
        } catch (AccessControlException e) {
          logAuditEvent(false, "getfileinfo", src);
          throw e;
        }
        logAuditEvent(true, "getfileinfo", src);
        logProvenanceEvent(ProvenanceLogEntry.Operation.getfileinfo(), src, null);
        return stat;
      }
    };
    if (!DFSUtil.isValidName(src)) {
      throw new InvalidPathException("Invalid file name: " + src);
    }
    return (HdfsFileStatus) getFileInfoHandler.handle(this);
  }

  /**
   * Returns true if the file is closed
   */
  boolean isFileClosed(final String src)
    throws AccessControlException, UnresolvedLinkException,
    StandbyException, IOException {
    HopsTransactionalRequestHandler isFileClosedHandler
      = new HopsTransactionalRequestHandler(
        HDFSOperationType.GET_FILE_INFO,
        src) {
      @Override
      public void acquireLock(TransactionLocks locks) throws IOException {
        LockFactory lf = getInstance();
        locks.add(lf.getINodeLock(nameNode, INodeLockType.READ,
          INodeResolveType.PATH, src));
      }

      @Override
      public Object performTask() throws IOException {
        FSPermissionChecker pc = getPermissionChecker();
        try {
          if (isPermissionEnabled) {
            checkTraverse(pc, src);
          }
          return !INodeFile.valueOf(dir.getINode(src), src).
            isUnderConstruction();
        } catch (AccessControlException e) {
          if (isAuditEnabled() && isExternalInvocation()) {
            logAuditEvent(false, UserGroupInformation.getCurrentUser(),
              getRemoteIp(),
              "isFileClosed", src, null, null);
          }
          throw e;
        }
      }
    };
    return (boolean) isFileClosedHandler.handle();
  }

  /**
   * Create all the necessary directories
   */
  boolean mkdirs(final String src1, final PermissionStatus permissions,
    final boolean createParent) throws IOException {
    byte[][] pathComponents = FSDirectory.getPathComponentsForReservedPath(src1);
    final String src = FSDirectory.resolvePath(src1, pathComponents, dir);
    final boolean resolvedLink = false;
    HopsTransactionalRequestHandler mkdirsHandler
      = new HopsTransactionalRequestHandler(HDFSOperationType.MKDIRS, src) {
      @Override
      public void acquireLock(TransactionLocks locks) throws IOException {
        LockFactory lf = getInstance();
        locks.add(lf.getINodeLock(!dir.isQuotaEnabled(), nameNode,
          INodeLockType.WRITE_ON_TARGET_AND_PARENT, INodeResolveType.PATH,
          resolvedLink, src));
        locks.add(lf.getAcesLock());
      }

      @Override
      public Object performTask() throws IOException {
        try {
          return mkdirsInt(src, permissions, createParent);
        } catch (AccessControlException e) {
          logAuditEvent(false, "mkdirs", src);
          throw e;
        }
      }
    };
    return (Boolean) mkdirsHandler.handle(this);
  }

  private boolean mkdirsInt(String src, PermissionStatus permissions,
    boolean createParent)
    throws IOException {
    HdfsFileStatus resultingStat = null;
    boolean status = false;
    if (NameNode.stateChangeLog.isDebugEnabled()) {
      NameNode.stateChangeLog
        .debug(this.getNamenodeId() + ") DIR* NameSystem.mkdirs: " + src);
    }
    FSPermissionChecker pc = getPermissionChecker();
    status = mkdirsInternal(pc, src, permissions, createParent);
    if (status) {
      resultingStat = dir.getFileInfo(src, false, false);
    }

    if (status) {
      logAuditEvent(true, "mkdirs", src, null, resultingStat);
      logProvenanceEvent(ProvenanceLogEntry.Operation.mkdirs(), src, null);
    }
    return status;
  }

  /**
   * Create all the necessary directories
   */
  private boolean mkdirsInternal(FSPermissionChecker pc, String src,
    PermissionStatus permissions, boolean createParent)
    throws IOException {
    checkNameNodeSafeMode("Cannot create directory " + src);
    if (isPermissionEnabled) {
      checkTraverse(pc, src);
    }
    if (dir.isDir(src)) {
      // all the users of mkdirs() are used to expect 'true' even if
      // a new directory is not created.
      return true;
    }
    if (!DFSUtil.isValidName(src)) {
      throw new InvalidPathException(src);
    }
    if (isPermissionEnabled) {
      checkAncestorAccess(pc, src, FsAction.WRITE);
    }
    if (!createParent) {
      verifyParentDir(src);
    }

    // validate that we have enough inodes. This is, at best, a
    // heuristic because the mkdirs() operation might need to
    // create multiple inodes.
    checkFsObjectLimit();

    if (!dir.mkdirs(src, permissions, false, now())) {
      throw new IOException("Failed to create directory: " + src);
    }
    return true;
  }

  ContentSummary getContentSummary(final String src)
    throws
    IOException {
    return multiTransactionalGetContentSummary(src);
  }

  /**
   * Persist all metadata about this file.
   *
   * @param src
   * The string representation of the path
   * @param clientName
   * The string representation of the client
   * @param lastBlockLength
   * The length of the last block
   * under construction reported from client.
   * @throws IOException
   * if path does not exist
   */
  void fsync(final String src, final String clientName,
    final long lastBlockLength) throws IOException {
    new HopsTransactionalRequestHandler(HDFSOperationType.FSYNC, src) {
      @Override
      public void acquireLock(TransactionLocks locks) throws IOException {
        LockFactory lf = getInstance();
        locks.add(
          lf.getINodeLock(nameNode, INodeLockType.WRITE, INodeResolveType.PATH,
            src)).add(lf.getLeaseLock(LockType.READ, clientName))
          .add(lf.getLeasePathLock(LockType.READ_COMMITTED))
          .add(lf.getBlockLock());
      }

      @Override
      public Object performTask() throws IOException {
        NameNode.stateChangeLog
          .info("BLOCK* fsync: " + src + " for " + clientName);
        checkNameNodeSafeMode("Cannot fsync file " + src);
        INodeFileUnderConstruction pendingFile = checkLease(src, clientName);
        if (lastBlockLength > 0) {
          pendingFile.updateLengthOfLastBlock(lastBlockLength);
        }
        dir.persistBlocks(src, pendingFile);
        pendingFile.recomputeFileSize();
        return null;
      }
    }.handle(this);
  }

  /**
   * Move a file that is being written to be immutable.
   *
   * @param src
   * The filename
   * @param lease
   * The lease for the client creating the file
   * @param recoveryLeaseHolder
   * reassign lease to this holder if the last block
   * needs recovery; keep current holder if null.
   * @return true if file has been successfully finalized and closed or
   * false if block recovery has been initiated. Since the lease owner
   * has been changed and logged, caller should call logSync().
   * @throws AlreadyBeingCreatedException
   * if file is waiting to achieve minimal
   * replication;<br>
   * RecoveryInProgressException if lease recovery is in progress.<br>
   * IOException in case of an error.
   */
  boolean internalReleaseLease(Lease lease, String src,
    String recoveryLeaseHolder)
    throws IOException {
    LOG.info("Recovering " + lease + ", src=" + src);
    assert !isInSafeMode();

    final INodeFileUnderConstruction pendingFile = INodeFileUnderConstruction.
      valueOf(dir.getINode(src), src);
    int nrBlocks = pendingFile.numBlocks();
    BlockInfo[] blocks = pendingFile.getBlocks();

    int nrCompleteBlocks;
    BlockInfo curBlock = null;
    for (nrCompleteBlocks = 0; nrCompleteBlocks < nrBlocks;
      nrCompleteBlocks++) {
      curBlock = blocks[nrCompleteBlocks];
      if (!curBlock.isComplete()) {
        break;
      }
      assert blockManager.checkMinReplication(curBlock) :
        "A COMPLETE block is not minimally replicated in " + src;
    }

    // If there are no incomplete blocks associated with this file,
    // then reap lease immediately and close the file.
    if (nrCompleteBlocks == nrBlocks) {
      finalizeINodeFileUnderConstruction(src, pendingFile);
      NameNode.stateChangeLog.warn("BLOCK*"
        + " internalReleaseLease: All existing blocks are COMPLETE,"
        + " lease removed, file closed.");
      return true;  // closed!
    }

    // Only the last and the penultimate blocks may be in non COMPLETE state.
    // If the penultimate block is not COMPLETE, then it must be COMMITTED.
    if (nrCompleteBlocks < nrBlocks - 2 || nrCompleteBlocks == nrBlocks - 2
      && curBlock != null && curBlock.getBlockUCState()
      != BlockUCState.COMMITTED) {
      final String message = "DIR* NameSystem.internalReleaseLease: "
        + "attempt to release a create lock on " + src
        + " but file is already closed.";
      NameNode.stateChangeLog.warn(message);
      throw new IOException(message);
    }

    // The last block is not COMPLETE, and
    // that the penultimate block if exists is either COMPLETE or COMMITTED
    final BlockInfo lastBlock = pendingFile.getLastBlock();
    BlockUCState lastBlockState = lastBlock.getBlockUCState();
    BlockInfo penultimateBlock = pendingFile.getPenultimateBlock();
    boolean penultimateBlockMinReplication;
    BlockUCState penultimateBlockState;
    if (penultimateBlock == null) {
      penultimateBlockState = BlockUCState.COMPLETE;
      // If penultimate block doesn't exist then its minReplication is met
      penultimateBlockMinReplication = true;
    } else {
      penultimateBlockState = BlockUCState.COMMITTED;
      penultimateBlockMinReplication = blockManager.checkMinReplication(
        penultimateBlock);
    }
    assert penultimateBlockState == BlockUCState.COMPLETE
      || penultimateBlockState == BlockUCState.COMMITTED :
      "Unexpected state of penultimate block in " + src;

    switch (lastBlockState) {
      case COMPLETE:
        assert false : "Already checked that the last block is incomplete";
        break;
      case COMMITTED:
        // Close file if committed blocks are minimally replicated
        if (penultimateBlockMinReplication && blockManager.checkMinReplication(
          lastBlock)) {
          finalizeINodeFileUnderConstruction(src, pendingFile);
          NameNode.stateChangeLog.warn("BLOCK*"
            + " internalReleaseLease: Committed blocks are minimally replicated,"
            + " lease removed, file closed.");
          return true;  // closed!
        }
        // Cannot close file right now, since some blocks
        // are not yet minimally replicated.
        // This may potentially cause infinite loop in lease recovery
        // if there are no valid replicas on data-nodes.
        String message = "DIR* NameSystem.internalReleaseLease: "
          + "Failed to release lease for file " + src
          + ". Committed blocks are waiting to be minimally replicated."
          + " Try again later.";
        NameNode.stateChangeLog.warn(message);
        throw new AlreadyBeingCreatedException(message);
      case UNDER_CONSTRUCTION:
      case UNDER_RECOVERY:
        final BlockInfoUnderConstruction uc
          = (BlockInfoUnderConstruction) lastBlock;
        // setup the last block locations from the blockManager if not known
        if (uc.getNumExpectedLocations() == 0) {
          uc.setExpectedLocations(blockManager.getStorages(lastBlock));
        }
        // start recovery of the last block for this file
        long blockRecoveryId = pendingFile.nextGenerationStamp();
        lease = reassignLease(lease, src, recoveryLeaseHolder, pendingFile);
        uc.initializeBlockRecovery(blockRecoveryId,
          getBlockManager().getDatanodeManager());
        leaseManager.renewLease(lease);
        // Cannot close file right now, since the last block requires recovery.
        // This may potentially cause infinite loop in lease recovery
        // if there are no valid replicas on data-nodes.
        NameNode.stateChangeLog.warn("DIR* NameSystem.internalReleaseLease: "
          + "File " + src + " has not been closed."
          + " Lease recovery is in progress. " + "RecoveryId = "
          + blockRecoveryId + " for block " + lastBlock);
        break;
    }
    return false;
  }

  private Lease reassignLease(Lease lease, String src, String newHolder,
    INodeFileUnderConstruction pendingFile)
    throws StorageException, TransactionContextException {
    if (newHolder == null) {
      return lease;
    }
    return reassignLeaseInternal(lease, src, newHolder, pendingFile);
  }

  private Lease reassignLeaseInternal(Lease lease, String src, String newHolder,
    INodeFileUnderConstruction pendingFile)
    throws StorageException, TransactionContextException {
    pendingFile.setClientName(newHolder);
    return leaseManager.reassignLease(lease, src, newHolder);
  }

  private void commitOrCompleteLastBlock(
    final INodeFileUnderConstruction fileINode, final Block commitBlock)
    throws IOException {

    if (!blockManager.commitOrCompleteLastBlock(fileINode, commitBlock)) {
      return;
    }

    fileINode.recomputeFileSize();

    if (dir.isQuotaEnabled()) {
      final long diff = fileINode.getPreferredBlockSize()
        - commitBlock.getNumBytes();
      if (diff > 0) {
        // Adjust disk space consumption if required
        String path = leaseManager.findPath(fileINode);
        dir.updateSpaceConsumed(path, 0,
          -diff * fileINode.getBlockReplication());
      }
    }
  }

  private void finalizeINodeFileUnderConstruction(String src,
    INodeFileUnderConstruction pendingFile)
    throws IOException {
    finalizeINodeFileUnderConstructionInternal(src, pendingFile, false);
  }

  private void finalizeINodeFileUnderConstructionStoredInDB(String src,
    INodeFileUnderConstruction pendingFile)
    throws IOException {
    finalizeINodeFileUnderConstructionInternal(src, pendingFile, true);
  }

  private void finalizeINodeFileUnderConstructionInternal(String src,
    INodeFileUnderConstruction pendingFile, boolean skipReplicationChecks)
    throws IOException {
    leaseManager.removeLease(pendingFile.getClientName(), src);

    // The file is no longer pending.
    // Create permanent INode, update blocks
    INodeFile newFile = pendingFile.convertToInodeFile();
    // close file and persist block allocations for this file
    dir.closeFile(src, newFile);

    if (!skipReplicationChecks) {
      blockManager.checkReplication(newFile);
    }
  }

  void commitBlockSynchronization(final ExtendedBlock lastBlock,
    final long newGenerationStamp, final long newLength,
    final boolean closeFile, final boolean deleteBlock,
    final DatanodeID[] newTargets, final String[] newTargetStorages)
    throws IOException {
    new HopsTransactionalRequestHandler(
      HDFSOperationType.COMMIT_BLOCK_SYNCHRONIZATION) {
      INodeIdentifier inodeIdentifier;

      @Override
      public void setUp() throws StorageException {
        inodeIdentifier = INodeUtil.resolveINodeFromBlock(lastBlock.
          getLocalBlock());
      }

      @Override
      public void acquireLock(TransactionLocks locks) throws IOException {
        LockFactory lf = getInstance();
        locks.add(
          lf.getIndividualINodeLock(INodeLockType.WRITE, inodeIdentifier, true))
          .add(lf.getLeaseLock(LockType.WRITE))
          .add(lf.getLeasePathLock(LockType.READ_COMMITTED))
          .add(lf.getBlockLock(lastBlock.getBlockId(), inodeIdentifier))
          .add(lf.getBlockRelated(BLK.RE, BLK.CR, BLK.ER, BLK.UC, BLK.UR));
      }

      @Override
      public Object performTask() throws IOException {
        String src;
        // If a DN tries to commit to the standby, the recovery will
        // fail, and the next retry will succeed on the new NN.

        checkNameNodeSafeMode(
          "Cannot commitBlockSynchronization while in safe mode");
        LOG.info("commitBlockSynchronization(lastBlock=" + lastBlock
          + ", newGenerationStamp=" + newGenerationStamp + ", newLength="
          + newLength + ", newTargets=" + Arrays.asList(newTargets)
          + ", closeFile=" + closeFile + ", deleteBlock=" + deleteBlock + ")");
        final BlockInfo storedBlock = getStoredBlock(ExtendedBlock.
          getLocalBlock(lastBlock));
        if (storedBlock == null) {
          if (deleteBlock) {
            // This may be a retry attempt so ignore the failure
            // to locate the block.
            if (LOG.isDebugEnabled()) {
              LOG.debug("Block (=" + lastBlock + ") not found");
            }
            return null;
          } else {
            throw new IOException("Block (=" + lastBlock + ") not found");
          }
        }
        INodeFile iFile = ((INode) storedBlock.getBlockCollection()).asFile();
        if (!iFile.isUnderConstruction() || storedBlock.isComplete()) {
          if (LOG.isDebugEnabled()) {
            LOG.debug("Unexpected block (=" + lastBlock
              + ") since the file (=" + iFile.getLocalName()
              + ") is not under construction");
          }
          return null;
        }

        long recoveryId = ((BlockInfoUnderConstruction) storedBlock).
          getBlockRecoveryId();
        if (recoveryId != newGenerationStamp) {
          throw new IOException("The recovery id " + newGenerationStamp
            + " does not match current recovery id " + recoveryId
            + " for block " + lastBlock);
        }

        INodeFileUnderConstruction pendingFile
          = (INodeFileUnderConstruction) iFile;

        if (deleteBlock) {
          Block blockToDel = ExtendedBlock.getLocalBlock(lastBlock);
          boolean remove = pendingFile.removeLastBlock(blockToDel);
          if (remove) {
            blockManager.removeBlockFromMap(storedBlock);
          }
        } else {
          // update last block
          storedBlock.setGenerationStamp(newGenerationStamp);
          storedBlock.setNumBytes(newLength);
          iFile.recomputeFileSize();
          // find the DatanodeDescriptor objects
          // There should be no locations in the blockManager till now because the
          // file is underConstruction
          ArrayList<DatanodeDescriptor> trimmedTargets = new ArrayList<>(
            newTargets.length);
          ArrayList<String> trimmedStorages = new ArrayList<>(newTargets.length);

          for (int i = 0; i < newTargets.length; i++) {
            DatanodeDescriptor targetNode = blockManager.getDatanodeManager().
              getDatanode(newTargets[i]);
            if (targetNode != null) {
              trimmedTargets.add(targetNode);
              trimmedStorages.add(newTargetStorages[i]);
            } else if (LOG.isDebugEnabled()) {
              LOG.debug("DatanodeDescriptor (=" + newTargets[i] + ") not found");
            }
          }
          if ((closeFile) && !trimmedTargets.isEmpty()) {
            // the file is getting closed. Insert block locations into blockManager.
            // Otherwise fsck will report these blocks as MISSING, especially if the
            // blocksReceived from Datanodes take a long time to arrive.
            for (int i = 0; i < trimmedTargets.size(); i++) {
              DatanodeStorageInfo storageInfo = trimmedTargets.get(i).
                getStorageInfo(trimmedStorages.get(i));
              if (storageInfo != null) {
                storageInfo.addBlock(storedBlock);
              }
            }
          }
          // add pipeline locations into the INodeUnderConstruction
          DatanodeStorageInfo[] trimmedStorageInfos = blockManager.
            getDatanodeManager().getDatanodeStorageInfos(
              trimmedTargets.toArray(new DatanodeID[trimmedTargets.size()]),
              trimmedStorages.toArray(new String[trimmedStorages.size()]));
          pendingFile.setLastBlock(storedBlock, trimmedStorageInfos);
        }

        if (closeFile) {
          src = closeFileCommitBlocks(pendingFile, storedBlock);
        } else {
          // If this commit does not want to close the file, persist blocks
          src = persistBlocks(pendingFile);
        }
        if (closeFile) {
          LOG.info(
            "commitBlockSynchronization(newBlock=" + lastBlock + ", file=" + src
            + ", newGenerationStamp=" + newGenerationStamp + ", newLength="
            + newLength + ", newTargets=" + Arrays.asList(newTargets)
            + ") successful");
        } else {
          LOG.info("commitBlockSynchronization(" + lastBlock + ") successful");
        }
        return null;
      }

    }.handle(this);
  }

  /**
   *
   * @param pendingFile
   * @param storedBlock
   * @return Path of the file that was closed.
   * @throws IOException
   */
  @VisibleForTesting
  String closeFileCommitBlocks(INodeFileUnderConstruction pendingFile,
    BlockInfo storedBlock)
    throws IOException {

    String src = leaseManager.findPath(pendingFile);

    // commit the last block and complete it if it has minimum replicas
    commitOrCompleteLastBlock(pendingFile, storedBlock);

    //remove lease, close file
    finalizeINodeFileUnderConstruction(src, pendingFile);

    return src;
  }

  /**
   * Persist the block list for the given file.
   *
   * @param pendingFile
   * @return Path to the given file.
   * @throws IOException
   */
  @VisibleForTesting
  String persistBlocks(INodeFileUnderConstruction pendingFile)
    throws IOException {
    String src = leaseManager.findPath(pendingFile);
    dir.persistBlocks(src, pendingFile);
    return src;
  }

  @VisibleForTesting
  BlockInfo getStoredBlock(Block block) throws StorageException,
    TransactionContextException {
    return blockManager.getStoredBlock(block);
  }

  /**
   * Renew the lease(s) held by the given client
   */
  void renewLease(final String holder) throws IOException {
    new HopsTransactionalRequestHandler(HDFSOperationType.RENEW_LEASE) {
      @Override
      public void acquireLock(TransactionLocks locks) throws IOException {
        LockFactory lf = LockFactory.getInstance();
        locks.add(lf.getLeaseLock(LockType.WRITE, holder));
      }

      @Override
      public Object performTask() throws IOException {
        checkNameNodeSafeMode("Cannot renew lease for " + holder);
        leaseManager.renewLease(holder);
        return null;
      }
    }.handle(this);
  }

  /**
   * Get a partial listing of the indicated directory
   *
   * @param src
   * the directory name
   * @param startAfter
   * the name to start after
   * @param needLocation
   * if blockLocations need to be returned
   * @return a partial listing starting after startAfter
   * @throws AccessControlException
   * if access is denied
   * @throws UnresolvedLinkException
   * if symbolic link is encountered
   * @throws IOException
   * if other I/O error occurred
   */
  DirectoryListing getListing(final String src1, byte[] startAfter1,
    final boolean needLocation)
    throws IOException {
    byte[][] pathComponents = FSDirectory.getPathComponentsForReservedPath(src1);
    String startAfterString = new String(startAfter1);
    final String src = FSDirectory.resolvePath(src1, pathComponents, dir);

    // Get file name when startAfter is an INodePath
    if (FSDirectory.isReservedName(startAfterString)) {
      byte[][] startAfterComponents = FSDirectory
        .getPathComponentsForReservedPath(startAfterString);
      try {
        String tmp = FSDirectory.resolvePath(src, startAfterComponents, dir);
        byte[][] regularPath = INode.getPathComponents(tmp);
        startAfter1 = regularPath[regularPath.length - 1];
      } catch (IOException e) {
        // Possibly the inode is deleted
        throw new DirectoryListingStartAfterNotFoundException(
          "Can't find startAfter " + startAfterString);
      }
    }

    final byte[] startAfter = startAfter1;

    HopsTransactionalRequestHandler getListingHandler
      = new HopsTransactionalRequestHandler(HDFSOperationType.GET_LISTING,
        src) {
      @Override
      public void acquireLock(TransactionLocks locks) throws IOException {
        LockFactory lf = LockFactory.getInstance();
        locks.add(lf.getINodeLock(true/*
           * skip INodeAttr
           */, nameNode,
          INodeLockType.READ,
          INodeResolveType.PATH_AND_IMMEDIATE_CHILDREN, src));
        if (needLocation) {
          locks.add(lf.getBlockLock())
            .add(lf.getBlockRelated(BLK.RE, BLK.ER, BLK.CR, BLK.UC));
        }
        locks.add(lf.getAcesLock());
      }

      @Override
      public Object performTask() throws IOException {
        try {
          return getListingInt(src, startAfter, needLocation);
        } catch (AccessControlException e) {
          logAuditEvent(false, "listStatus", src);
          throw e;
        }
      }
    };
    return (DirectoryListing) getListingHandler.handle(this);
  }

  private DirectoryListing getListingInt(String src, byte[] startAfter,
    boolean needLocation)
    throws IOException {
    DirectoryListing dl;
    FSPermissionChecker pc = getPermissionChecker();
    boolean isSuperUser = true;
    if (isPermissionEnabled) {
      if (dir.isDir(src)) {
        checkPathAccess(pc, src, FsAction.READ_EXECUTE);
      } else {
        checkTraverse(pc, src);
      }
      isSuperUser = pc.isSuperUser();
    }
    logAuditEvent(true, "listStatus", src);
    logProvenanceEvent(ProvenanceLogEntry.Operation.listStatus(), src, null);
    dl = dir.getListing(src, startAfter, needLocation, isSuperUser);
    return dl;
  }

  /////////////////////////////////////////////////////////
  //
  // These methods are called by datanodes
  //
  /////////////////////////////////////////////////////////
  /**
   * Register Datanode.
   * <p/>
   * The purpose of registration is to identify whether the new datanode
   * serves a new data storage, and will report new data block copies,
   * which the namenode was not aware of; or the datanode is a replacement
   * node for the data storage that was previously served by a different
   * or the same (in terms of host:port) datanode.
   * The data storages are distinguished by their storageIDs. When a new
   * data storage is reported the namenode issues a new unique storageID.
   * <p/>
   * Finally, the namenode returns its namespaceID as the registrationID
   * for the datanodes.
   * namespaceID is a persistent attribute of the name space.
   * The registrationID is checked every time the datanode is communicating
   * with the namenode.
   * Datanodes with inappropriate registrationID are rejected.
   * If the namenode stops, and then restarts it can restore its
   * namespaceID and will continue serving the datanodes that has previously
   * registered with the namenode without restarting the whole cluster.
   *
   * @see org.apache.hadoop.hdfs.server.datanode.DataNode
   */
  void registerDatanode(DatanodeRegistration nodeReg) throws IOException {
    getBlockManager().getDatanodeManager().registerDatanode(nodeReg);
    checkSafeMode();
  }

  /**
   * Get registrationID for datanodes based on the namespaceID.
   *
   * @return registration ID
   * @see #registerDatanode(DatanodeRegistration)
   */
  String getRegistrationID() throws IOException {
    return Storage.getRegistrationID(StorageInfo.getStorageInfoFromDB());
  }

  /**
   * The given node has reported in. This method should:
   * 1) Record the heartbeat, so the datanode isn't timed out
   * 2) Adjust usage stats for future block allocation
   * <p/>
   * If a substantial amount of time passed since the last datanode
   * heartbeat then request an immediate block report.
   *
   * @return an array of datanode commands
   * @throws IOException
   */
  HeartbeatResponse handleHeartbeat(DatanodeRegistration nodeReg,
    StorageReport[] reports, int xceiverCount,
    int xmitsInProgress, int failedVolumes) throws IOException {
    final int maxTransfer = blockManager.getMaxReplicationStreams()
      - xmitsInProgress;

    DatanodeCommand[] cmds = blockManager.getDatanodeManager()
      .handleHeartbeat(nodeReg, reports, blockPoolId, xceiverCount,
        maxTransfer, failedVolumes);

    return new HeartbeatResponse(cmds);
  }

  /**
   * Returns whether or not there were available resources at the last check of
   * resources.
   *
   * @return true if there were sufficient resources available, false otherwise.
   */
  private boolean nameNodeHasResourcesAvailable() {
    return hasResourcesAvailable;
  }

  /**
   * Periodically calls hasAvailableResources of NameNodeResourceChecker, and
   * if
   * there are found to be insufficient resources available, causes the NN to
   * enter safe mode. If resources are later found to have returned to
   * acceptable levels, this daemon will cause the NN to exit safe mode.
   */
  class NameNodeResourceMonitor implements Runnable {

    boolean shouldNNRmRun = true;

    @Override
    public void run() {
      try {
        while (fsRunning && shouldNNRmRun) {
          if (!nameNodeHasResourcesAvailable()) {
            String lowResourcesMsg = "NameNode low on available disk space. ";
            if (!isInSafeMode()) {
              FSNamesystem.LOG.warn(lowResourcesMsg + "Entering safe mode.");
            } else {
              FSNamesystem.LOG.warn(lowResourcesMsg + "Already in safe mode.");
            }
            enterSafeMode(true);
          }
          try {
            Thread.sleep(resourceRecheckInterval);
          } catch (InterruptedException ie) {
            // Deliberately ignore
          }
        }
      } catch (Exception e) {
        FSNamesystem.LOG.error("Exception in NameNodeResourceMonitor: ", e);
      }
    }

    public void stopMonitor() {
      shouldNNRmRun = false;
    }
  }

  private void checkBlock(ExtendedBlock block) throws IOException {
    if (block != null && !this.blockPoolId.equals(block.getBlockPoolId())) {
      throw new IOException(
        "Unexpected BlockPoolId " + block.getBlockPoolId() + " - expected "
        + blockPoolId);
    }
  }

  @Metric({"MissingBlocks", "Number of missing blocks"})
  public long getMissingBlocksCount() throws IOException {
    // not locking
    return blockManager.getMissingBlocksCount();
  }

  @Metric({"ExpiredHeartbeats", "Number of expired heartbeats"})
  public int getExpiredHeartbeats() {
    return datanodeStatistics.getExpiredHeartbeats();
  }

  /**
   * @see ClientProtocol#getStats()
   */
  long[] getStats() throws IOException {
    final long[] stats = datanodeStatistics.getStats();
    stats[ClientProtocol.GET_STATS_UNDER_REPLICATED_IDX]
      = getUnderReplicatedBlocks();
    stats[ClientProtocol.GET_STATS_CORRUPT_BLOCKS_IDX]
      = getCorruptReplicaBlocks();
    stats[ClientProtocol.GET_STATS_MISSING_BLOCKS_IDX] = getMissingBlocksCount();
    return stats;
  }

  @Override // FSNamesystemMBean
  @Metric({"CapacityTotal", "Total raw capacity of data nodes in bytes"})
  public long getCapacityTotal() {
    return datanodeStatistics.getCapacityTotal();
  }

  @Metric({"CapacityTotalGB", "Total raw capacity of data nodes in GB"})
  public float getCapacityTotalGB() {
    return DFSUtil.roundBytesToGB(getCapacityTotal());
  }

  @Override // FSNamesystemMBean
  @Metric(
    {"CapacityUsed", "Total used capacity across all data nodes in bytes"})
  public long getCapacityUsed() {
    return datanodeStatistics.getCapacityUsed();
  }

  @Metric({"CapacityUsedGB", "Total used capacity across all data nodes in GB"})
  public float getCapacityUsedGB() {
    return DFSUtil.roundBytesToGB(getCapacityUsed());
  }

  @Override // FSNamesystemMBean
  @Metric({"CapacityRemaining", "Remaining capacity in bytes"})
  public long getCapacityRemaining() {
    return datanodeStatistics.getCapacityRemaining();
  }

  @Metric({"CapacityRemainingGB", "Remaining capacity in GB"})
  public float getCapacityRemainingGB() {
    return DFSUtil.roundBytesToGB(getCapacityRemaining());
  }

  @Metric({"CapacityUsedNonDFS",
    "Total space used by data nodes for non DFS purposes in bytes"})
  public long getCapacityUsedNonDFS() {
    return datanodeStatistics.getCapacityUsedNonDFS();
  }

  /**
   * Total number of connections.
   */
  @Override // FSNamesystemMBean
  @Metric
  public int getTotalLoad() {
    return datanodeStatistics.getXceiverCount();
  }

  int getNumberOfDatanodes(DatanodeReportType type) {
    return getBlockManager().getDatanodeManager().getDatanodeListForReport(type)
      .size();
  }

  DatanodeInfo[] datanodeReport(final DatanodeReportType type)
    throws AccessControlException {
    checkSuperuserPrivilege();
    final DatanodeManager dm = getBlockManager().getDatanodeManager();
    final List<DatanodeDescriptor> results = dm.getDatanodeListForReport(type);

    DatanodeInfo[] arr = new DatanodeInfo[results.size()];
    for (int i = 0; i < arr.length; i++) {
      arr[i] = new DatanodeInfo(results.get(i));
    }
    return arr;
  }

  DatanodeStorageReport[] getDatanodeStorageReport(final DatanodeReportType type
  ) throws AccessControlException, StandbyException {
    checkSuperuserPrivilege();
    final DatanodeManager dm = getBlockManager().getDatanodeManager();
    final List<DatanodeDescriptor> datanodes = dm.getDatanodeListForReport(type);

    DatanodeStorageReport[] reports
      = new DatanodeStorageReport[datanodes.size()];
    for (int i = 0; i < reports.length; i++) {
      final DatanodeDescriptor d = datanodes.get(i);
      reports[i] = new DatanodeStorageReport(new DatanodeInfo(d), d.
        getStorageReports());
    }
    return reports;
  }

  Date getStartTime() {
    return new Date(startTime);
  }

  void refreshNodes() throws IOException {
    checkSuperuserPrivilege();
    getBlockManager().getDatanodeManager()
      .refreshNodes(new HdfsConfiguration());
  }

  void setBalancerBandwidth(long bandwidth) throws IOException {
    checkSuperuserPrivilege();
    getBlockManager().getDatanodeManager().setBalancerBandwidth(bandwidth);
  }

  /**
   * SafeModeInfo contains information related to the safe mode.
   * <p/>
   * An instance of {@link SafeModeInfo} is created when the name node
   * enters safe mode.
   * <p/>
   * During name node startup {@link SafeModeInfo} counts the number of
   * <em>safe blocks</em>, those that have at least the minimal number of
   * replicas, and calculates the ratio of safe blocks to the total number
   * of blocks in the system, which is the size of blocks in
   * {@link FSNamesystem#blockManager}. When the ratio reaches the
   * {@link #threshold} it starts the SafeModeMonitor daemon in order
   * to monitor whether the safe mode {@link #extension} is passed.
   * Then it leaves safe mode and destroys itself.
   * <p/>
   * If safe mode is turned on manually then the number of safe blocks is
   * not tracked because the name node is not intended to leave safe mode
   * automatically in the case.
   *
   * @see ClientProtocol#setSafeMode(HdfsConstants.SafeModeAction, boolean)
   */
  public class SafeModeInfo {

    // configuration fields
    /**
     * Safe mode threshold condition %.
     */
    private double threshold;
    /**
     * Safe mode minimum number of datanodes alive
     */
    private int datanodeThreshold;
    /**
     * Safe mode extension after the threshold.
     */
    private int extension;
    /**
     * Min replication required by safe mode.
     */
    private int safeReplication;
    /**
     * threshold for populating needed replication queues
     */
    private double replicationQueueThreshold;

    // internal fields
    /**
     * Time when threshold was reached.
     * <p/>
     * <br> -1 safe mode is off
     * <br> 0 safe mode is on, and threshold is not reached yet
     * <br> >0 safe mode is on, but we are in extension period
     */
    private long reached = -1;
    /**
     * Total number of blocks.
     */
    int blockTotal;
    /**
     * Number of blocks needed to satisfy safe mode threshold condition
     */
    private int blockThreshold;
    /**
     * Number of blocks needed before populating replication queues
     */
    private int blockReplicationQueueThreshold;
    /**
     * time of the last status printout
     */
    private long lastStatusReport = 0;
    /**
     * flag indicating whether replication queues have been initialized
     */
    boolean initializedReplicationQueues = false;
    /**
     * Was safe mode entered automatically because available resources were low.
     */
    private boolean resourcesLow = false;
    /**
     * counter for tracking startup progress of reported blocks
     */
    private Counter awaitingReportedBlocksCounter;

    public ThreadLocal<Boolean> safeModePendingOperation = new ThreadLocal<>();

    /**
     * Creates SafeModeInfo when the name node enters
     * automatic safe mode at startup.
     *
     * @param conf
     * configuration
     */
    private SafeModeInfo(Configuration conf) {
      this.threshold = conf.getFloat(DFS_NAMENODE_SAFEMODE_THRESHOLD_PCT_KEY,
        DFS_NAMENODE_SAFEMODE_THRESHOLD_PCT_DEFAULT);
      if (threshold > 1.0) {
        LOG.warn("The threshold value should't be greater than 1, threshold: "
          + threshold);
      }
      this.datanodeThreshold = conf.getInt(
        DFS_NAMENODE_SAFEMODE_MIN_DATANODES_KEY,
        DFS_NAMENODE_SAFEMODE_MIN_DATANODES_DEFAULT);
      this.extension = conf.getInt(DFS_NAMENODE_SAFEMODE_EXTENSION_KEY, 0);
      this.safeReplication = conf.getInt(DFS_NAMENODE_REPLICATION_MIN_KEY,
        DFS_NAMENODE_REPLICATION_MIN_DEFAULT);
      if (this.safeReplication > 1) {
        LOG.warn("Only safe replication 1 is supported");
        this.safeReplication = 1;
      }

      LOG.info(DFS_NAMENODE_SAFEMODE_THRESHOLD_PCT_KEY + " = " + threshold);
      LOG.info(
        DFS_NAMENODE_SAFEMODE_MIN_DATANODES_KEY + " = " + datanodeThreshold);
      LOG.info(DFS_NAMENODE_SAFEMODE_EXTENSION_KEY + "     = " + extension);

      // default to safe mode threshold (i.e., don't populate queues before leaving safe mode)
      this.replicationQueueThreshold = conf.getFloat(
        DFS_NAMENODE_REPL_QUEUE_THRESHOLD_PCT_KEY,
        (float) threshold);
      this.blockTotal = 0;
    }

    /**
     * Creates SafeModeInfo when safe mode is entered manually, or because
     * available resources are low.
     * <p/>
     * The {@link #threshold} is set to 1.5 so that it could never be reached.
     * {@link #blockTotal} is set to -1 to indicate that safe mode is manual.
     *
     * @see SafeModeInfo
     */
    private SafeModeInfo(boolean resourcesLow, boolean isReplQueuesInited)
      throws IOException {
      this.threshold = 1.5f;  // this threshold can never be reached
      this.datanodeThreshold = Integer.MAX_VALUE;
      this.extension = Integer.MAX_VALUE;
      this.safeReplication = Short.MAX_VALUE + 1; // more than maxReplication
      this.replicationQueueThreshold = 1.5f; // can never be reached
      this.blockTotal = -1;
      this.resourcesLow = resourcesLow;
      this.initializedReplicationQueues = isReplQueuesInited;
      enter();
      reportStatus("STATE* Safe mode is ON.", true);
    }

    /**
     * Check if safe mode is on.
     *
     * @return true if in safe mode
     */
    private boolean isOn() throws IOException {
      doConsistencyCheck();
      return this.reached >= 0 && isClusterInSafeMode();
    }

    /**
     * Check if we are populating replication queues.
     */
    private boolean isPopulatingReplicationQueues() {
      return initializedReplicationQueues;
    }

    /**
     * Enter safe mode.
     */
    private void enter() {
      this.reached = 0;
    }

    /**
     * Leave safe mode.
     * <p/>
     * Check for invalid, under- & over-replicated blocks in the end of
     * startup.
     */
    private void leave() throws IOException {
      // if not done yet, initialize replication queues.
      // In the standby, do not populate replication queues
      if (!isPopulatingReplicationQueues() && shouldPopulateReplicationQueues()) {
        initializeReplicationQueues();
      }

      leaveInternal();

      HdfsVariables.exitClusterSafeMode();
      HdfsVariables.resetMisReplicatedIndex();
      clearSafeBlocks();
    }

    private void leaveInternal() throws IOException {
      long timeInSafeMode = now() - startTime;
      NameNode.stateChangeLog.info(
        "STATE* Leaving safe mode after " + timeInSafeMode / 1000 + " secs");
      NameNode.getNameNodeMetrics().setSafeModeTime((int) timeInSafeMode);

      //Log the following only once (when transitioning from ON -> OFF)
      if (reached >= 0) {
        NameNode.stateChangeLog.info("STATE* Safe mode is OFF");
      }
      reached = -1;
      safeMode = null;
      final NetworkTopology nt = blockManager.getDatanodeManager().
        getNetworkTopology();
      NameNode.stateChangeLog.info(
        "STATE* Network topology has " + nt.getNumOfRacks() + " racks and "
        + nt.getNumOfLeaves() + " datanodes");
      NameNode.stateChangeLog.info("STATE* UnderReplicatedBlocks has "
        + blockManager.numOfUnderReplicatedBlocks() + " blocks");

      startSecretManagerIfNecessary();
      // If startup has not yet completed, end safemode phase.
      StartupProgress prog = NameNode.getStartupProgress();
      if (prog.getStatus(Phase.SAFEMODE) != Status.COMPLETE) {
        prog.endStep(Phase.SAFEMODE, STEP_AWAITING_REPORTED_BLOCKS);
        prog.endPhase(Phase.SAFEMODE);
      }
    }

    /**
     * Initialize replication queues.
     */
    private void initializeReplicationQueues() throws IOException {
      LOG.info("initializing replication queues");
      assert !isPopulatingReplicationQueues() : "Already initialized "
        + "replication queues";
      long startTimeMisReplicatedScan = now();
      blockManager.processMisReplicatedBlocks();
      initializedReplicationQueues = true;
      NameNode.stateChangeLog.info("STATE* Replication Queue initialization "
        + "scan for invalid, over- and under-replicated blocks "
        + "completed in " + (now() - startTimeMisReplicatedScan) + " ms");
    }

    /**
     * Check whether we have reached the threshold for
     * initializing replication queues.
     */
    private boolean canInitializeReplicationQueues() throws IOException {
      return shouldPopulateReplicationQueues() && blockSafe()
        >= blockReplicationQueueThreshold;
    }

    /**
     * Safe mode can be turned off iff
     * another namenode went out of safe mode or
     * the threshold is reached and
     * the extension time have passed.
     *
     * @return true if can leave or false otherwise.
     */
    private boolean canLeave() throws IOException {
      if (reached == 0 && isClusterInSafeMode()) {
        return false;
      }
      if (now() - reached < extension) {
        reportStatus("STATE* Safe mode ON.", false);
        return false;
      }
      return !needEnter();
    }

    /**
     * This NameNode tries to help the cluster to get out of safe mode by
     * updating the safe block count.
     * This call will trigger the @link{SafeModeMonitor} if it's not already
     * started.
     *
     * @throws IOException
     */
    private void tryToHelpToGetOut() throws IOException {
      if (isManual() && !resourcesLow) {
        return;
      }
      checkMode();
    }

    /**
     * The cluster already left safe mode, now it's time to for this namenode
     * to leave as well.
     *
     * @throws IOException
     */
    private void clusterLeftSafeModeAlready() throws IOException {
      leaveInternal();
    }

    /**
     * There is no need to enter safe mode
     * if DFS is empty or {@link #threshold} == 0 or another namenode already
     * went out of safe mode
     */
    private boolean needEnter() throws IOException {
      if (!isClusterInSafeMode()) {
        return false;
      }
      return (threshold != 0 && blockSafe() < blockThreshold)
        || (datanodeThreshold != 0 && getNumLiveDataNodes() < datanodeThreshold)
        || (!nameNodeHasResourcesAvailable());
    }

    /**
     * Check and trigger safe mode if needed.
     */
    private void checkMode() throws IOException {

      // if smmthread is already running, the block threshold must have been 
      // reached before, there is no need to enter the safe mode again
      if (smmthread == null && needEnter()) {
        enter();
        // check if we are ready to initialize replication queues
        if (canInitializeReplicationQueues() && !isPopulatingReplicationQueues()) {
          initializeReplicationQueues();
        }
        reportStatus("STATE* Safe mode ON.", false);
        return;
      }
      // the threshold is reached or was reached before
      if (!isOn() || // safe mode is off
        extension <= 0 || threshold <= 0) {  // don't need to wait
        this.leave(); // leave safe mode
        return;
      }
      if (reached > 0) {  // threshold has already been reached before
        reportStatus("STATE* Safe mode ON.", false);
        return;
      }
      // start monitor
      reached = now();
      startSafeModeMonitor();

      reportStatus("STATE* Safe mode extension entered.", true);

      // check if we are ready to initialize replication queues
      if (canInitializeReplicationQueues() && !isPopulatingReplicationQueues()) {
        initializeReplicationQueues();
      }
    }

    private synchronized void startSafeModeMonitor() throws IOException {
      if (smmthread == null) {
        smmthread = new Daemon(new SafeModeMonitor());
        smmthread.start();
        reportStatus("STATE* Safe mode extension entered.", true);
      }
    }

    /**
     * Set total number of blocks.
     */
    private synchronized void setBlockTotal(int total) {
      this.blockTotal = total;
      this.blockThreshold = (int) (blockTotal * threshold);
      this.blockReplicationQueueThreshold = (int) (blockTotal
        * replicationQueueThreshold);
      setSafeModePendingOperation(true);
    }

    /**
     * Increment number of safe blocks if current block has
     * reached minimal replication.
     *
     * @param blk
     * current block
     */
    private void incrementSafeBlockCount(Block blk) throws IOException {
      addSafeBlock(blk.getBlockId());

      // Report startup progress only if we haven't completed startup yet.
      StartupProgress prog = NameNode.getStartupProgress();
      if (prog.getStatus(Phase.SAFEMODE) != Status.COMPLETE) {
        if (this.awaitingReportedBlocksCounter == null) {
          this.awaitingReportedBlocksCounter = prog.getCounter(Phase.SAFEMODE,
            STEP_AWAITING_REPORTED_BLOCKS);
        }
        this.awaitingReportedBlocksCounter.increment();
      }

      setSafeModePendingOperation(true);
    }

    /**
     * Decrement number of safe blocks if current block has
     * fallen below minimal replication.
     *
     * @param blk
     * current block
     * @param replication
     * current replication
     */
    private void decrementSafeBlockCount(Block blk, short replication)
      throws IOException {
      if (replication == safeReplication - 1) {
        removeSafeBlock(blk.getBlockId());
        setSafeModePendingOperation(true);
      }
    }

    /**
     * Check if safe mode was entered manually or automatically (at startup, or
     * when disk space is low).
     */
    private boolean isManual() {
      return extension == Integer.MAX_VALUE;
    }

    /**
     * Set manual safe mode.
     */
    private synchronized void setManual() {
      extension = Integer.MAX_VALUE;
    }

    /**
     * Check if safe mode was entered due to resources being low.
     */
    private boolean areResourcesLow() {
      return resourcesLow;
    }

    /**
     * Set that resources are low for this instance of safe mode.
     */
    private void setResourcesLow() {
      resourcesLow = true;
    }

    /**
     * A tip on how safe mode is to be turned off: manually or automatically.
     */
    String getTurnOffTip() throws IOException {
      if (!isOn()) {
        return "Safe mode is OFF.";
      }

      //Manual OR low-resource safemode. (Admin intervention required)
      String leaveMsg = "It was turned on manually. ";
      if (areResourcesLow()) {
        leaveMsg = "Resources are low on NN. Please add or free up more "
          + "resources then turn off safe mode manually. NOTE:  If you turn off"
          + " safe mode before adding resources, "
          + "the NN will immediately return to safe mode. ";
      }
      if (isManual() || areResourcesLow()) {
        return leaveMsg
          + "Use \"hdfs dfsadmin -safemode leave\" to turn safe mode off.";
      }

      //Automatic safemode. System will come out of safemode automatically.
      leaveMsg = "Safe mode will be turned off automatically";
      int numLive = getNumLiveDataNodes();
      String msg = "";

      long blockSafe;
      try {
        blockSafe = blockSafe();
      } catch (IOException ex) {
        LOG.error(ex);
        return "got exception " + ex.getMessage();
      }
      if (reached == 0) {
        if (blockSafe < blockThreshold) {
          msg += String.format("The reported blocks %d needs additional %d"
            + " blocks to reach the threshold %.4f of total blocks %d.\n",
            blockSafe, (blockThreshold - blockSafe) + 1, threshold,
            blockTotal);
        }
        if (numLive < datanodeThreshold) {
          msg += String.format(
            "The number of live datanodes %d needs an additional %d live "
            + "datanodes to reach the minimum number %d.\n", numLive,
            (datanodeThreshold - numLive), datanodeThreshold);
        }
      } else {
        msg = String.format("The reported blocks %d has reached the threshold"
          + " %.4f of total blocks %d.", blockSafe, threshold, blockTotal);

        if (datanodeThreshold > 0) {
          msg += String.format("The number of live datanodes %d has reached "
            + "the minimum number %d.", numLive, datanodeThreshold);
        }
      }
      msg += leaveMsg;
      // threshold is not reached or manual or resources low
      if (reached == 0 || (isManual() && !areResourcesLow())) {  // threshold is not reached or manual
        return msg;
      }
      // extension period is in progress
      return msg + (reached + extension - now() > 0 ? " in " + (reached
        + extension - now()) / 1000 + " seconds."
        : " soon.");
    }

    /**
     * Print status every 20 seconds.
     */
    private void reportStatus(String msg, boolean rightNow) throws IOException {
      long curTime = now();
      if (!rightNow && (curTime - lastStatusReport < 20 * 1000)) {
        return;
      }
      NameNode.stateChangeLog.error(msg + " \n" + getTurnOffTip());
      lastStatusReport = curTime;
    }

    @Override
    public String toString() {
      String blockSafe;
      try {
        blockSafe = "" + blockSafe();
      } catch (IOException ex) {
        blockSafe = ex.getMessage();
      }
      String resText = "Current safe blocks = " + blockSafe
        + ". Target blocks = " + blockThreshold + " for threshold = %"
        + threshold + ". Minimal replication = " + safeReplication + ".";
      if (reached > 0) {
        resText += " Threshold was reached " + new Date(reached) + ".";
      }
      return resText;
    }

    /**
     * Checks consistency of the class state.
     * This is costly so only runs if asserts are enabled.
     */
    private void doConsistencyCheck() throws IOException {
      boolean assertsOn = false;
      assert assertsOn = true; // set to true if asserts are on
      if (!assertsOn) {
        return;
      }

      if (blockTotal == -1 /*
         * && blockSafe == -1
         */) {
        return; // manual safe mode
      }
      long blockSafe = blockSafe();
      int activeBlocks = blockManager.getActiveBlockCount();
      if ((blockTotal != activeBlocks) && !(blockSafe >= 0 && blockSafe
        <= blockTotal)) {
        throw new AssertionError(" SafeMode: Inconsistent filesystem state: "
          + "SafeMode data: blockTotal=" + blockTotal + " blockSafe="
          + blockSafe + "; " + "BlockManager data: active=" + activeBlocks);
      }
    }

    private void adjustBlockTotals(int deltaSafe, int deltaTotal)
      throws IOException {
      //FIXME ?!
    }

    private void setSafeModePendingOperation(Boolean val) {
      LOG.debug("SafeModeX Some operation are put on hold");
      safeModePendingOperation.set(val);
    }

    private void adjustSafeBlocks(Set<Long> safeBlocks) throws IOException {
      int lastSafeBlockSize = blockSafe();
      addSafeBlocks(safeBlocks);
      int newSafeBlockSize = blockSafe();
      if (LOG.isDebugEnabled()) {
        LOG.debug("Adjusting safe blocks from " + lastSafeBlockSize + "/"
          + blockTotal + " to " + newSafeBlockSize + "/" + blockTotal);
      }

      checkMode();
    }

    private void performSafeModePendingOperation() throws IOException {
      if (safeModePendingOperation.get() != null) {
        if (safeModePendingOperation.get()) {
          LOG.debug("SafeMode about to perform pending safe mode operation");
          safeModePendingOperation.set(false);
          checkMode();
        }
      }
    }

    /**
     * Get number of safe blocks from the database
     *
     * @return
     * @throws IOException
     */
    int blockSafe() throws IOException {
      return getBlockSafe();
    }
  }

  /**
   * Periodically check whether it is time to leave safe mode.
   * This thread starts when the threshold level is reached.
   */
  class SafeModeMonitor implements Runnable {

    /**
     * interval in ms for checking safe mode: {@value}
     */
    private static final long recheckInterval = 1000;

    /**
     */
    @Override
    public void run() {
      try {
        while (fsRunning) {
          if (safeMode == null) { // Not in safe mode.
            break;
          }
          if (safeMode.canLeave()) {
            // Leave safe mode.
            safeMode.leave();
            smmthread = null;
            break;
          }
          try {
            Thread.sleep(recheckInterval);
          } catch (InterruptedException ie) {
          }
        }
        if (!fsRunning) {
          LOG.info("NameNode is being shutdown, exit SafeModeMonitor thread");
        }
      } catch (IOException ex) {
        LOG.error(ex);
      }
    }
  }

  boolean setSafeMode(SafeModeAction action) throws IOException {
    if (action != SafeModeAction.SAFEMODE_GET) {
      checkSuperuserPrivilege();
      switch (action) {
        case SAFEMODE_LEAVE: // leave safe mode
          leaveSafeMode();
          break;
        case SAFEMODE_ENTER: // enter safe mode
          enterSafeMode(false);
          break;
        default:
          LOG.error("Unexpected safe mode action");
      }
    }
    return isInSafeMode();
  }

  @Override
  public void checkSafeMode() throws IOException {
    // safeMode is volatile, and may be set to null at any time
    SafeModeInfo safeMode = this.safeMode;
    if (safeMode != null) {
      safeMode.checkMode();
    }
  }

  @Override
  public boolean isInSafeMode() throws IOException {
    // safeMode is volatile, and may be set to null at any time
    SafeModeInfo safeMode = this.safeMode;
    if (safeMode == null) {
      return false;
    }
    if (!isClusterInSafeMode()) {
      safeMode.clusterLeftSafeModeAlready();
      return false;
    } else {
      safeMode.tryToHelpToGetOut();
    }
    return safeMode.isOn();
  }

  @Override
  public boolean isInStartupSafeMode() throws IOException {
    // safeMode is volatile, and may be set to null at any time
    SafeModeInfo safeMode = this.safeMode;
    if (safeMode == null) {
      return false;
    }
    // If the NN is in safemode, and not due to manual / low resources, we
    // assume it must be because of startup. If the NN had low resources during
    // startup, we assume it came out of startup safemode and it is now in low
    // resources safemode
    return !safeMode.isManual() && !safeMode.areResourcesLow()
      && safeMode.isOn();
  }

  /**
   * Check if replication queues are to be populated
   *
   * @return true when node is HAState.Active and not in the very first safemode
   */
  @Override
  public boolean isPopulatingReplQueues() {
    if (!shouldPopulateReplicationQueues()) {
      return false;
    }
    // safeMode is volatile, and may be set to null at any time
    SafeModeInfo safeMode = this.safeMode;
    if (safeMode == null) {
      return true;
    }
    return safeMode.isPopulatingReplicationQueues();
  }

  private boolean shouldPopulateReplicationQueues() {
    return true;
  }

  @Override
  public void incrementSafeBlockCount(BlockInfo blk) throws IOException {
    // safeMode is volatile, and may be set to null at any time
    SafeModeInfo safeMode = this.safeMode;
    if (safeMode == null) {
      return;
    }
    safeMode.incrementSafeBlockCount(blk);
  }

  @Override
  public void decrementSafeBlockCount(BlockInfo b)
    throws IOException {
    // safeMode is volatile, and may be set to null at any time
    SafeModeInfo safeMode = this.safeMode;
    if (safeMode == null) // mostly true
    {
      return;
    }
    if (b.isComplete()) {
      safeMode.decrementSafeBlockCount(b,
        (short) blockManager.countNodes(b).liveReplicas());
    }
  }

  /**
   * Adjust the total number of blocks safe and expected during safe mode.
   * If safe mode is not currently on, this is a no-op.
   *
   * @param deltaSafe
   * the change in number of safe blocks
   * @param deltaTotal
   * the change i number of total blocks expected
   */
  @Override
  public void adjustSafeModeBlockTotals(int deltaSafe, int deltaTotal)
    throws IOException {
    // safeMode is volatile, and may be set to null at any time
    SafeModeInfo safeMode = this.safeMode;
    if (safeMode == null) {
      return;
    }
    safeMode.adjustBlockTotals(deltaSafe, deltaTotal);
  }

  /**
   * Set the total number of blocks in the system.
   */
  private void setBlockTotal() throws IOException {
    // safeMode is volatile, and may be set to null at any time
    SafeModeInfo safeMode = this.safeMode;
    if (safeMode == null) {
      return;
    }
    safeMode.setBlockTotal(blockManager.getTotalCompleteBlocks());
  }

  /**
   * Get the total number of blocks in the system.
   */
  @Override // FSNamesystemMBean
  @Metric
  public long getBlocksTotal() throws IOException {
    return blockManager.getTotalBlocks();
  }

  /**
   * Get the total number of COMPLETE blocks in the system.
   * For safe mode only complete blocks are counted.
   */
  private long getCompleteBlocksTotal() throws IOException {

    // Calculate number of blocks under construction
    long numUCBlocks = 0;
    for (final Lease lease : leaseManager.getSortedLeases()) {

      final HopsTransactionalRequestHandler ucBlocksHandler
        = new HopsTransactionalRequestHandler(
          HDFSOperationType.GET_LISTING) {
        private Set<String> leasePaths = null;

        @Override
        public void setUp() throws StorageException {
          String holder = lease.getHolder();
          leasePaths = INodeUtil.findPathsByLeaseHolder(holder);
          if (leasePaths != null) {
            LOG.debug("Total Paths " + leasePaths.size() + " Paths: " + Arrays.
              toString(leasePaths.toArray()));
          }
        }

        @Override
        public void acquireLock(TransactionLocks locks) throws IOException {
          String holder = lease.getHolder();
          LockFactory lf = LockFactory.getInstance();
          locks.add(lf.getINodeLock(nameNode, INodeLockType.READ,
            INodeResolveType.PATH_AND_IMMEDIATE_CHILDREN, leasePaths.toArray(
              new String[leasePaths.size()])))
            .add(lf.getLeaseLock(LockType.READ, holder))
            .add(lf.getLeasePathLock(LockType.READ)).add(lf.getBlockLock())
            .add(
              lf.getBlockRelated(BLK.RE, BLK.CR, BLK.ER, BLK.UC, BLK.UR));
        }

        @Override
        public Object performTask() throws IOException {
          int numUCBlocks = 0;
          for (LeasePath leasePath : lease.getPaths()) {
            final String path = leasePath.getPath();
            INodeFileUnderConstruction cons;
            try {
              cons = INodeFileUnderConstruction.
                valueOf(dir.getINode(path), path);
            } catch (UnresolvedLinkException e) {
              throw new AssertionError("Lease files should reside on this FS");
            } catch (IOException e) {
              throw new RuntimeException(e);
            }
            BlockInfo[] blocks = cons.getBlocks();
            if (blocks == null) {
              continue;
            }
            for (BlockInfo b : blocks) {
              if (!b.isComplete()) {
                numUCBlocks++;
              }
            }
          }
          return numUCBlocks;
        }
      };

      numUCBlocks += (int) ucBlocksHandler.handle();
    }
    LOG.info("Number of blocks under construction: " + numUCBlocks);
    return getBlocksTotal() - numUCBlocks;
  }

  /**
   * Enter safe mode. If resourcesLow is false, then we assume it is manual
   *
   * @throws IOException
   */
  void enterSafeMode(boolean resourcesLow) throws IOException {
    // Stop the secret manager, since rolling the master key would
    // try to write to the edit log
    stopSecretManager();

    if (safeMode != null) {
      if (resourcesLow) {
        safeMode.setResourcesLow();
      } else {
        safeMode.setManual();
      }
    }
    if (!isInSafeMode()) {
      safeMode = new SafeModeInfo(resourcesLow, isPopulatingReplQueues());
      HdfsVariables.enterClusterSafeMode();
      return;
    }
    if (resourcesLow) {
      safeMode.setResourcesLow();
    } else {
      safeMode.setManual();
    }

    NameNode.stateChangeLog
      .info("STATE* Safe mode is ON" + safeMode.getTurnOffTip());
  }

  /**
   * Leave safe mode.
   *
   * @throws IOException
   */
  void leaveSafeMode() throws IOException {
    if (!isInSafeMode()) {
      NameNode.stateChangeLog.info("STATE* Safe mode is already OFF");
      return;
    }
    safeMode.leave();
  }

  String getSafeModeTip() throws IOException {
    if (!isInSafeMode()) {
      return "";
    }
    return safeMode.getTurnOffTip();
  }

  public void processIncrementalBlockReport(DatanodeRegistration nodeReg,
    StorageReceivedDeletedBlocks r)
    throws IOException {
    blockManager.processIncrementalBlockReport(nodeReg, r);
  }

  PermissionStatus createFsOwnerPermissions(FsPermission permission) {
    return new PermissionStatus(fsOwner.getShortUserName(), superGroup,
      permission);
  }

  private void checkOwner(FSPermissionChecker pc, String path)
    throws IOException {
    checkPermission(pc, path, true, null, null, null, null);
  }

  private void checkPathAccess(FSPermissionChecker pc, String path,
    FsAction access)
    throws IOException {
    checkPermission(pc, path, false, null, null, access, null);
  }

  private void checkParentAccess(FSPermissionChecker pc, String path,
    FsAction access)
    throws IOException {
    checkPermission(pc, path, false, null, access, null, null);
  }

  private void checkAncestorAccess(FSPermissionChecker pc, String path,
    FsAction access)
    throws IOException {
    checkPermission(pc, path, false, access, null, null, null);
  }

  private void checkTraverse(FSPermissionChecker pc, String path)
    throws IOException {
    checkPermission(pc, path, false, null, null, null, null);
  }

  @Override
  public void checkSuperuserPrivilege() throws AccessControlException {
    if (isPermissionEnabled) {
      FSPermissionChecker pc = getPermissionChecker();
      pc.checkSuperuserPrivilege();
    }
  }

  /**
   * Check whether current user have permissions to access the path. For more
   * details of the parameters, see
   * {@link FSPermissionChecker#checkPermission}.
   */
  private void checkPermission(FSPermissionChecker pc, String path,
    boolean doCheckOwner, FsAction ancestorAccess, FsAction parentAccess,
    FsAction access, FsAction subAccess) throws AccessControlException,
    UnresolvedLinkException, IOException {
    checkPermission(pc, path, doCheckOwner, ancestorAccess,
      parentAccess, access, subAccess, true);
  }

  /**
   * Check whether current user have permissions to access the path. For more
   * details of the parameters, see
   * {@link FSPermissionChecker#checkPermission()}.
   */
  private void checkPermission(FSPermissionChecker pc,
    String path, boolean doCheckOwner, FsAction ancestorAccess,
    FsAction parentAccess, FsAction access, FsAction subAccess,
    boolean resolveLink) throws AccessControlException, UnresolvedLinkException,
    TransactionContextException,
    IOException {
    if (!pc.isSuperUser()) {
      pc.checkPermission(path, dir.getRootDir(), doCheckOwner, ancestorAccess,
        parentAccess, access, subAccess, resolveLink);
    }
  }

  /**
   * Check to see if we have exceeded the limit on the number
   * of inodes.
   */
  private void checkFsObjectLimit() throws IOException {
    if (maxFsObjects != 0 && maxFsObjects <= dir.totalInodes()
      + getBlocksTotal()) {
      throw new IOException("Exceeded the configured number of objects "
        + maxFsObjects + " in the filesystem.");
    }
  }

  /**
   * Get the total number of objects in the system.
   */
  @Override // FSNamesystemMBean
  public long getMaxObjects() {
    return maxFsObjects;
  }

  @Override // FSNamesystemMBean
  @Metric
  public long getFilesTotal() {
    try {
      return this.dir.totalInodes();
    } catch (Exception ex) {
      LOG.error(ex);
      return -1;
    }
  }

  @Override // FSNamesystemMBean
  @Metric
  public long getPendingReplicationBlocks() {
    return blockManager.getPendingReplicationBlocksCount();
  }

  @Override // FSNamesystemMBean
  @Metric
  public long getUnderReplicatedBlocks() {
    return blockManager.getUnderReplicatedBlocksCount();
  }

  /**
   * Returns number of blocks with corrupt replicas
   */
  @Metric({"CorruptBlocks", "Number of blocks with corrupt replicas"})
  public long getCorruptReplicaBlocks() {
    return blockManager.getCorruptReplicaBlocksCount();
  }

  @Override // FSNamesystemMBean
  @Metric
  public long getScheduledReplicationBlocks() {
    return blockManager.getScheduledReplicationBlocksCount();
  }

  @Metric
  public long getPendingDeletionBlocks() throws IOException {
    return blockManager.getPendingDeletionBlocksCount();
  }

  @Metric
  public long getExcessBlocks() {
    return blockManager.getExcessBlocksCount();
  }

  // HA-only metric
  @Metric
  public long getPostponedMisreplicatedBlocks() {
    return blockManager.getPostponedMisreplicatedBlocksCount();
  }

  @Metric
  public int getBlockCapacity() {
    return blockManager.getCapacity();
  }

  @Override // FSNamesystemMBean
  public String getFSState() throws IOException {
    return isInSafeMode() ? "safeMode" : "Operational";
  }

  private ObjectName mbeanName;

  /**
   * Register the FSNamesystem MBean using the name
   * "hadoop:service=NameNode,name=FSNamesystemState"
   */
  private void registerMBean() {
    // We can only implement one MXBean interface, so we keep the old one.
    try {
      StandardMBean bean = new StandardMBean(this, FSNamesystemMBean.class);
      mbeanName = MBeans.register("NameNode", "FSNamesystemState", bean);
    } catch (NotCompliantMBeanException e) {
      throw new RuntimeException("Bad MBean setup", e);
    }

    LOG.info("Registered FSNamesystemState MBean");
  }

  /**
   * shutdown FSNamesystem
   */
  void shutdown() {
    if (mbeanName != null) {
      MBeans.unregister(mbeanName);
    }
  }

  @Override // FSNamesystemMBean
  @Metric({"LiveDataNodes",
    "Number of datanodes marked as live"})
  public int getNumLiveDataNodes() {
    return getBlockManager().getDatanodeManager().getNumLiveDataNodes();
  }

  @Override // FSNamesystemMBean
  @Metric({"DeadDataNodes",
    "Number of datanodes marked dead due to delayed heartbeat"})
  public int getNumDeadDataNodes() {
    return getBlockManager().getDatanodeManager().getNumDeadDataNodes();
  }

  @Override // FSNamesystemMBean
  public int getNumDecomLiveDataNodes() {
    final List<DatanodeDescriptor> live = new ArrayList<DatanodeDescriptor>();
    getBlockManager().getDatanodeManager().fetchDatanodes(live, null, true);
    int liveDecommissioned = 0;
    for (DatanodeDescriptor node : live) {
      liveDecommissioned += node.isDecommissioned() ? 1 : 0;
    }
    return liveDecommissioned;
  }

  @Override // FSNamesystemMBean
  public int getNumDecomDeadDataNodes() {
    final List<DatanodeDescriptor> dead = new ArrayList<DatanodeDescriptor>();
    getBlockManager().getDatanodeManager().fetchDatanodes(null, dead, true);
    int deadDecommissioned = 0;
    for (DatanodeDescriptor node : dead) {
      deadDecommissioned += node.isDecommissioned() ? 1 : 0;
    }
    return deadDecommissioned;
  }

  @Override // FSNamesystemMBean
  public int getNumDecommissioningDataNodes() {
    return getBlockManager().getDatanodeManager().getDecommissioningNodes()
      .size();
  }

  @Override // FSNamesystemMBean
  @Metric({"StaleDataNodes",
    "Number of datanodes marked stale due to delayed heartbeat"})
  public int getNumStaleDataNodes() {
    return getBlockManager().getDatanodeManager().getNumStaleNodes();
  }

  /**
   * Storages are marked as "content stale" after NN restart or fails over and
   * before NN receives the first Heartbeat followed by the first Blockreport.
   */
  @Override // FSNamesystemMBean
  public int getNumStaleStorages() {
    return getBlockManager().getDatanodeManager().getNumStaleStorages();
  }

  private long nextBlockId() throws IOException {
    checkNameNodeSafeMode("Cannot get next block ID");
    return IDsGeneratorFactory.getInstance().getUniqueBlockID();
  }

  private INodeFileUnderConstruction checkUCBlock(ExtendedBlock block,
    String clientName) throws IOException {
    checkNameNodeSafeMode("Cannot get a new generation stamp and an "
      + "access token for block " + block);

    // check stored block state
    BlockInfo storedBlock = getStoredBlock(ExtendedBlock.getLocalBlock(block));
    if (storedBlock == null || storedBlock.getBlockUCState()
      != BlockUCState.UNDER_CONSTRUCTION) {
      throw new IOException(block
        + " does not exist or is not under Construction" + storedBlock);
    }

    // check file inode
    INodeFile file = (INodeFile) storedBlock.getBlockCollection();
    if (file == null || !file.isUnderConstruction()) {
      throw new IOException("The file " + storedBlock
        + " belonged to does not exist or it is not under construction.");
    }

    // check lease
    INodeFileUnderConstruction pendingFile = (INodeFileUnderConstruction) file;
    if (clientName == null || !clientName.equals(pendingFile.getClientName())) {
      throw new LeaseExpiredException("Lease mismatch: " + block
        + " is accessed by a non lease holder " + clientName);
    }

    return pendingFile;
  }

  /**
   * Client is reporting some bad block locations.
   */
  void reportBadBlocks(LocatedBlock[] blocks) throws IOException {
    NameNode.stateChangeLog.info("*DIR* reportBadBlocks");
    for (LocatedBlock block : blocks) {
      ExtendedBlock blk = block.getBlock();
      DatanodeInfo[] nodes = block.getLocations();
      String[] storageIDs = block.getStorageIDs();
      for (int j = 0; j < nodes.length; j++) {
        blockManager.findAndMarkBlockAsCorrupt(blk, nodes[j],
          storageIDs == null ? null : storageIDs[j],
          "client machine reported it");
      }
    }
  }

  /**
   * Get a new generation stamp together with an access token for
   * a block under construction
   * <p/>
   * This method is called for recovering a failed pipeline or setting up
   * a pipeline to append to a block.
   *
   * @param block
   * a block
   * @param clientName
   * the name of a client
   * @return a located block with a new generation stamp and an access token
   * @throws IOException
   * if any error occurs
   */
  LocatedBlock updateBlockForPipeline(final ExtendedBlock block,
    final String clientName) throws IOException {
    HopsTransactionalRequestHandler updateBlockForPipelineHandler
      = new HopsTransactionalRequestHandler(
        HDFSOperationType.UPDATE_BLOCK_FOR_PIPELINE) {
      INodeIdentifier inodeIdentifier;

      @Override
      public void setUp() throws StorageException {
        Block b = block.getLocalBlock();
        inodeIdentifier = INodeUtil.resolveINodeFromBlock(b);
      }

      @Override
      public void acquireLock(TransactionLocks locks) throws IOException {
        LockFactory lf = LockFactory.getInstance();
        locks.add(
          lf.getIndividualINodeLock(INodeLockType.WRITE,
            inodeIdentifier, true))
          .add(lf.getBlockLock(block.getBlockId(), inodeIdentifier));
      }

      @Override
      public Object performTask() throws IOException {
        LocatedBlock locatedBlock;
        // check validity of parameters
        checkUCBlock(block, clientName);

        INodeFile pendingFile = (INodeFile) EntityManager
          .find(INode.Finder.ByINodeIdFTIS, inodeIdentifier.getInodeId());

        // get a new generation stamp and an access token
        block.setGenerationStamp(pendingFile.nextGenerationStamp());
        locatedBlock = new LocatedBlock(block, new DatanodeInfo[0]);
        blockManager.setBlockToken(locatedBlock, AccessMode.WRITE);

        if (dir.isQuotaEnabled()) {
          long diff = pendingFile.getPreferredBlockSize() - block
            .getNumBytes();
          dir.updateSpaceConsumed(pendingFile.getFullPathName(), 0, diff
            * pendingFile.getBlockReplication());
        }
        return locatedBlock;
      }
    };
    return (LocatedBlock) updateBlockForPipelineHandler.handle(this);
  }

  /**
   * Update a pipeline for a block under construction
   *
   * @param clientName
   * the name of the client
   * @param oldBlock
   * and old block
   * @param newBlock
   * a new block with a new generation stamp and length
   * @param newNodes
   * datanodes in the pipeline
   * @throws IOException
   * if any error occurs
   */
  void updatePipeline(final String clientName, final ExtendedBlock oldBlock,
    final ExtendedBlock newBlock, final DatanodeID[] newNodes,
    final String[] newStorageIDs)
    throws IOException {
    new HopsTransactionalRequestHandler(HDFSOperationType.UPDATE_PIPELINE) {
      INodeIdentifier inodeIdentifier;

      @Override
      public void setUp() throws StorageException {
        Block b = oldBlock.getLocalBlock();
        inodeIdentifier = INodeUtil.resolveINodeFromBlock(b);
      }

      @Override
      public void acquireLock(TransactionLocks locks) throws IOException {
        LockFactory lf = LockFactory.getInstance();
        locks.add(
          lf.getIndividualINodeLock(INodeLockType.WRITE, inodeIdentifier, true))
          .add(lf.getLeaseLock(LockType.READ))
          .add(lf.getLeasePathLock(LockType.READ_COMMITTED))
          .add(lf.getBlockLock(oldBlock.getBlockId(), inodeIdentifier))
          .add(lf.getBlockRelated(BLK.UC))
          .add(lf.getLastBlockHashBucketsLock())
          .add(lf.getRetryCacheEntryLock(Server.getClientId(), Server.
            getCallId()));
      }

      @Override
      public Object performTask() throws IOException {
        CacheEntry cacheEntry = RetryCacheDistributed.waitForCompletion(
          retryCache);
        if (cacheEntry != null && cacheEntry.isSuccess()) {
          return null; // Return previous response
        }
        boolean success = false;
        try {
          checkNameNodeSafeMode("Pipeline not updated");
          assert newBlock.getBlockId() == oldBlock.getBlockId() :
            newBlock + " and " + oldBlock + " has different block identifier";

          LOG.info("updatePipeline(block=" + oldBlock
            + ", newGenerationStamp=" + newBlock.getGenerationStamp()
            + ", newLength=" + newBlock.getNumBytes()
            + ", newNodes=" + Arrays.asList(newNodes)
            + ", clientName=" + clientName
            + ")");

          updatePipelineInternal(clientName, oldBlock, newBlock, newNodes,
            newStorageIDs);
          LOG.info("updatePipeline(" + oldBlock + ") successfully to "
            + newBlock);
          success = true;
          return null;
        } finally {
          RetryCacheDistributed.setState(cacheEntry, success);
        }

      }
    }.handle(this);
  }

  /**
   * @see #updatePipeline(String, ExtendedBlock, ExtendedBlock, DatanodeID[],
   * String[])
   */
  private void updatePipelineInternal(String clientName, ExtendedBlock oldBlock,
    ExtendedBlock newBlock, DatanodeID[] newNodes, String[] newStorageIDs)
    throws IOException, StorageException {
    // check the vadility of the block and lease holder name
    final INodeFileUnderConstruction pendingFile = checkUCBlock(oldBlock,
      clientName);

    pendingFile.updateLastTwoBlocks(leaseManager.getLease(clientName));

    final BlockInfoUnderConstruction blockInfo
      = (BlockInfoUnderConstruction) pendingFile.getLastBlock();

    // check new GS & length: this is not expected
    if (newBlock.getGenerationStamp() <= blockInfo.getGenerationStamp()
      || newBlock.getNumBytes() < blockInfo.getNumBytes()) {
      String msg = "Update " + oldBlock + " (len = " + blockInfo.getNumBytes()
        + ") to an older state: " + newBlock + " (len = " + newBlock.
          getNumBytes() + ")";
      LOG.warn(msg);
      throw new IOException(msg);
    }

    //Make sure the hashes are corrected to avoid leaving stale replicas behind
    for (DatanodeStorageInfo oldLocation : blockInfo.getStorages(blockManager.
      getDatanodeManager())) {
      HashBuckets.getInstance().undoHash(oldLocation.getSid(),
        HdfsServerConstants.ReplicaState.FINALIZED, oldBlock.getLocalBlock());
    }

    // Update old block with the new generation stamp and new length
    blockInfo.setNumBytes(newBlock.getNumBytes());
    blockInfo.setGenerationStampAndVerifyReplicas(newBlock.getGenerationStamp(), blockManager.getDatanodeManager());
    pendingFile.recomputeFileSize();

    // find the DatanodeStorageInfo objects
    final DatanodeStorageInfo[] storages = blockManager.getDatanodeManager()
      .getDatanodeStorageInfos(newNodes, newStorageIDs);
    blockInfo.setExpectedLocations(storages);
  }

  // rename was successful. If any part of the renamed subtree had
  // files that were being written to, update with new filename.
  void unprotectedChangeLease(String src, String dst)
    throws StorageException, TransactionContextException {
    leaseManager.changeLease(src, dst);
  }

  static class CorruptFileBlockInfo {

    String path;
    Block block;

    CorruptFileBlockInfo(String p, Block b) {
      path = p;
      block = b;
    }

    @Override
    public String toString() {
      return block.getBlockName() + "\t" + path;
    }
  }

  /**
   * @param path
   * Restrict corrupt files to this portion of namespace.
   * @param cookieTab
   * Support for continuation; the set of files we return
   * back is ordered by blockId; startBlockAfter tells where to start from
   * @return a list in which each entry describes a corrupt file/block
   * @throws AccessControlException
   * @throws IOException
   */
  Collection<CorruptFileBlockInfo> listCorruptFileBlocks(final String path,
    String[] cookieTab) throws IOException {
    checkSuperuserPrivilege();
    if (!isPopulatingReplQueues()) {
      throw new IOException("Cannot run listCorruptFileBlocks because "
        + "replication queues have not been initialized.");
    }
    // print a limited # of corrupt files per call
    final int[] count = {0};
    final ArrayList<CorruptFileBlockInfo> corruptFiles = new ArrayList<>();

    final Iterator<Block> blkIterator = blockManager.
      getCorruptReplicaBlockIterator();

    if (cookieTab == null) {
      cookieTab = new String[]{null};
    }
    final int[] skip = {getIntCookie(cookieTab[0])};
    for (int i = 0; i < skip[0] && blkIterator.hasNext(); i++) {
      blkIterator.next();
    }

    HopsTransactionalRequestHandler listCorruptFileBlocksHandler
      = new HopsTransactionalRequestHandler(
        HDFSOperationType.LIST_CORRUPT_FILE_BLOCKS) {
      INodeIdentifier iNodeIdentifier;

      @Override
      public void setUp() throws StorageException {
        Block block = (Block) getParams()[0];
        iNodeIdentifier = INodeUtil.resolveINodeFromBlock(block);
      }

      @Override
      public void acquireLock(TransactionLocks locks) throws IOException {
        Block block = (Block) getParams()[0];
        LockFactory lf = LockFactory.getInstance();
        locks.add(lf.getIndividualINodeLock(INodeLockType.READ_COMMITTED,
          iNodeIdentifier, true))
          .add(lf.getBlockLock(block.getBlockId(), iNodeIdentifier))
          .add(lf.getBlockRelated(BLK.RE, BLK.CR, BLK.ER));
      }

      @Override
      public Object performTask() throws IOException {
        Block blk = (Block) getParams()[0];
        INode inode = (INodeFile) blockManager.getBlockCollection(blk);
        skip[0]++;
        if (inode != null && blockManager.countNodes(blk).liveReplicas() == 0) {
          String src = FSDirectory.getFullPathName(inode);
          if (src.startsWith(path)) {
            corruptFiles.add(new CorruptFileBlockInfo(src, blk));
            count[0]++;
          }
        }
        return null;
      }
    };

    while (blkIterator.hasNext()) {
      Block blk = blkIterator.next();
      listCorruptFileBlocksHandler.setParams(blk);
      listCorruptFileBlocksHandler.handle(this);
      if (count[0] >= DEFAULT_MAX_CORRUPT_FILEBLOCKS_RETURNED) {
        break;
      }
    }

    cookieTab[0] = String.valueOf(skip[0]);
    LOG.info("list corrupt file blocks returned: " + count[0]);
    return corruptFiles;
  }

  /**
   * Convert string cookie to integer.
   */
  private static int getIntCookie(String cookie) {
    int c;
    if (cookie == null) {
      c = 0;
    } else {
      try {
        c = Integer.parseInt(cookie);
      } catch (NumberFormatException e) {
        c = 0;
      }
    }
    c = Math.max(0, c);
    return c;
  }

  /**
   * Create delegation token secret manager
   */
  private DelegationTokenSecretManager createDelegationTokenSecretManager(
    Configuration conf) {
    return new DelegationTokenSecretManager(
      conf.getLong(DFS_NAMENODE_DELEGATION_KEY_UPDATE_INTERVAL_KEY,
        DFS_NAMENODE_DELEGATION_KEY_UPDATE_INTERVAL_DEFAULT),
      conf.getLong(DFS_NAMENODE_DELEGATION_TOKEN_MAX_LIFETIME_KEY,
        DFS_NAMENODE_DELEGATION_TOKEN_MAX_LIFETIME_DEFAULT),
      conf.getLong(DFS_NAMENODE_DELEGATION_TOKEN_RENEW_INTERVAL_KEY,
        DFS_NAMENODE_DELEGATION_TOKEN_RENEW_INTERVAL_DEFAULT),
      DELEGATION_TOKEN_REMOVER_SCAN_INTERVAL,
      conf.getBoolean(DFS_NAMENODE_AUDIT_LOG_TOKEN_TRACKING_ID_KEY,
        DFS_NAMENODE_AUDIT_LOG_TOKEN_TRACKING_ID_DEFAULT), this);
  }

  /**
   * Returns the DelegationTokenSecretManager instance in the namesystem.
   *
   * @return delegation token secret manager object
   */
  DelegationTokenSecretManager getDelegationTokenSecretManager() {
    return dtSecretManager;
  }

  /**
   * @param renewer
   * @return Token<DelegationTokenIdentifier>
   * @throws IOException
   */
  Token<DelegationTokenIdentifier> getDelegationToken(final Text renewer)
    throws IOException {
    //FIXME This does not seem to be persisted
    HopsTransactionalRequestHandler getDelegationTokenHandler
      = new HopsTransactionalRequestHandler(
        HDFSOperationType.GET_DELEGATION_TOKEN) {
      @Override
      public void acquireLock(TransactionLocks locks) throws IOException {

      }

      @Override
      public Object performTask() throws IOException {
        Token<DelegationTokenIdentifier> token;
        checkNameNodeSafeMode("Cannot issue delegation token");
        if (!isAllowedDelegationTokenOp()) {
          throw new IOException(
            "Delegation Token can be issued only with kerberos or web authentication");
        }
        if (dtSecretManager == null || !dtSecretManager.isRunning()) {
          LOG.warn("trying to get DT with no secret manager running");
          return null;
        }

        UserGroupInformation ugi = getRemoteUser();
        String user = ugi.getUserName();
        Text owner = new Text(user);
        Text realUser = null;
        if (ugi.getRealUser() != null) {
          realUser = new Text(ugi.getRealUser().getUserName());
        }
        DelegationTokenIdentifier dtId = new DelegationTokenIdentifier(owner,
          renewer, realUser);
        token = new Token<>(dtId, dtSecretManager);
        long expiryTime = dtSecretManager.getTokenExpiryTime(dtId);
        return token;
      }
    };
    return (Token<DelegationTokenIdentifier>) getDelegationTokenHandler
      .handle(this);
  }

  /**
   * @param token
   * @return New expiryTime of the token
   * @throws InvalidToken
   * @throws IOException
   */
  long renewDelegationToken(final Token<DelegationTokenIdentifier> token)
    throws IOException {
    //FIXME This does not seem to be persisted
    HopsTransactionalRequestHandler renewDelegationTokenHandler
      = new HopsTransactionalRequestHandler(
        HDFSOperationType.RENEW_DELEGATION_TOKEN) {
      @Override
      public void acquireLock(TransactionLocks locks) throws IOException {

      }

      @Override
      public Object performTask() throws IOException {
        long expiryTime;
        checkNameNodeSafeMode("Cannot renew delegation token");
        if (!isAllowedDelegationTokenOp()) {
          throw new IOException(
            "Delegation Token can be renewed only with kerberos or web authentication");
        }
        String renewer = getRemoteUser().getShortUserName();
        expiryTime = dtSecretManager.renewToken(token, renewer);
        DelegationTokenIdentifier id = new DelegationTokenIdentifier();
        ByteArrayInputStream buf = new ByteArrayInputStream(token.
          getIdentifier());
        DataInputStream in = new DataInputStream(buf);
        id.readFields(in);
        return expiryTime;
      }
    };
    return (Long) renewDelegationTokenHandler.handle(this);
  }

  /**
   * @param token
   * @throws IOException
   */
  void cancelDelegationToken(final Token<DelegationTokenIdentifier> token)
    throws IOException {
    //FIXME This does not seem to be persisted
    HopsTransactionalRequestHandler cancelDelegationTokenHandler
      = new HopsTransactionalRequestHandler(
        HDFSOperationType.CANCEL_DELEGATION_TOKEN) {
      @Override
      public void acquireLock(TransactionLocks locks) throws IOException {

      }

      @Override
      public Object performTask() throws IOException {
        checkNameNodeSafeMode("Cannot cancel delegation token");
        String canceller = getRemoteUser().getUserName();
        DelegationTokenIdentifier id = dtSecretManager.cancelToken(token,
          canceller);
        return null;
      }
    };
    cancelDelegationTokenHandler.handle(this);
  }

  /**
   * Log the updateMasterKey operation to edit logs
   *
   * @param key
   * new delegation key.
   */
  public void logUpdateMasterKey(DelegationKey key) throws IOException {

    assert !isInSafeMode() :
      "this should never be called while in safe mode, since we stop "
      + "the DT manager before entering safe mode!";
    // No need to hold FSN lock since we don't access any internal
    // structures, and this is stopped before the FSN shuts itself
    // down, etc.
  }

  /**
   * @return true if delegation token operation is allowed
   */
  private boolean isAllowedDelegationTokenOp() throws IOException {
    AuthenticationMethod authMethod = getConnectionAuthenticationMethod();
    if (UserGroupInformation.isSecurityEnabled() && (authMethod
      != AuthenticationMethod.KERBEROS) && (authMethod
      != AuthenticationMethod.KERBEROS_SSL) && (authMethod
      != AuthenticationMethod.CERTIFICATE)) {
      return false;
    }
    return true;
  }

  /**
   * Returns authentication method used to establish the connection
   *
   * @return AuthenticationMethod used to establish connection
   * @throws IOException
   */
  private AuthenticationMethod getConnectionAuthenticationMethod()
    throws IOException {
    UserGroupInformation ugi = getRemoteUser();
    AuthenticationMethod authMethod = ugi.getAuthenticationMethod();
    if (authMethod == AuthenticationMethod.PROXY) {
      authMethod = ugi.getRealUser().getAuthenticationMethod();
    }
    return authMethod;
  }

  /**
   * Client invoked methods are invoked over RPC and will be in
   * RPC call context even if the client exits.
   */
  private boolean isExternalInvocation() {
    return Server.isRpcInvocation() || NamenodeWebHdfsMethods.
      isWebHdfsInvocation();
  }

  private static InetAddress getRemoteIp() {
    InetAddress ip = Server.getRemoteIp();
    if (ip != null) {
      return ip;
    }
    return NamenodeWebHdfsMethods.getRemoteIp();
  }

  // optimize ugi lookup for RPC operations to avoid a trip through
  // UGI.getCurrentUser which is synced
  private static UserGroupInformation getRemoteUser() throws IOException {
    return NameNode.getRemoteUser();
  }

  /**
   * Log fsck event in the audit log
   */
  void logFsckEvent(String src, InetAddress remoteAddress) throws IOException {
    if (isAuditEnabled()) {
      logAuditEvent(true, getRemoteUser(), remoteAddress, "fsck", src, null,
        null);
    }
  }

  /**
   * Register NameNodeMXBean
   */
  private void registerMXBean() {
    MBeans.register("NameNode", "NameNodeInfo", this);
  }

  /**
   * Class representing Namenode information for JMX interfaces
   */
  @Override // NameNodeMXBean
  public String getVersion() {
    return VersionInfo.getVersion() + ", r" + VersionInfo.getRevision();
  }

  @Override // NameNodeMXBean
  public long getUsed() {
    return this.getCapacityUsed();
  }

  @Override // NameNodeMXBean
  public long getFree() {
    return this.getCapacityRemaining();
  }

  @Override // NameNodeMXBean
  public long getTotal() {
    return this.getCapacityTotal();
  }

  @Override // NameNodeMXBean
  public String getSafemode() throws IOException {
    if (!this.isInSafeMode()) {
      return "";
    }
    return "Safe mode is ON. " + this.getSafeModeTip();
  }

//  @Override // NameNodeMXBean
  public boolean isUpgradeFinalized() {
    throw new UnsupportedOperationException("HOP: Upgrade is not supported");
  }

  @Override // NameNodeMXBean
  public long getNonDfsUsedSpace() {
    return datanodeStatistics.getCapacityUsedNonDFS();
  }

  @Override // NameNodeMXBean
  public float getPercentUsed() {
    return datanodeStatistics.getCapacityUsedPercent();
  }

  @Override // NameNodeMXBean
  public long getBlockPoolUsedSpace() {
    return datanodeStatistics.getBlockPoolUsed();
  }

  @Override // NameNodeMXBean
  public float getPercentBlockPoolUsed() {
    return datanodeStatistics.getPercentBlockPoolUsed();
  }

  @Override // NameNodeMXBean
  public float getPercentRemaining() {
    return datanodeStatistics.getCapacityRemainingPercent();
  }

  @Override // NameNodeMXBean
  public long getTotalBlocks() throws IOException {
    return getBlocksTotal();
  }

  @Override // NameNodeMXBean
  @Metric
  public long getTotalFiles() {
    return getFilesTotal();
  }

  @Override // NameNodeMXBean
  public long getNumberOfMissingBlocks() throws IOException {
    return getMissingBlocksCount();
  }

  @Override // NameNodeMXBean
  public int getThreads() {
    return ManagementFactory.getThreadMXBean().getThreadCount();
  }

  /**
   * Returned information is a JSON representation of map with host name as the
   * key and value is a map of live node attribute keys to its values
   */
  @Override // NameNodeMXBean
  public String getLiveNodes() throws IOException {
    final Map<String, Map<String, Object>> info = new HashMap<>();
    final List<DatanodeDescriptor> live = new ArrayList<>();
    blockManager.getDatanodeManager().fetchDatanodes(live, null, true);
    for (DatanodeDescriptor node : live) {
      Map<String, Object> innerInfo = ImmutableMap.<String, Object>builder()
        .put("infoAddr", node.getInfoAddr())
        .put("infoSecureAddr", node.getInfoSecureAddr())
        .put("xferaddr", node.getXferAddr())
        .put("lastContact", getLastContact(node))
        .put("usedSpace", getDfsUsed(node))
        .put("adminState", node.getAdminState().toString())
        .put("nonDfsUsedSpace", node.getNonDfsUsed())
        .put("capacity", node.getCapacity())
        .put("numBlocks", node.numBlocks())
        .put("version", node.getSoftwareVersion())
        .put("used", node.getDfsUsed())
        .put("remaining", node.getRemaining())
        .put("blockScheduled", node.getBlocksScheduled())
        .put("blockPoolUsed", node.getBlockPoolUsed())
        .put("blockPoolUsedPercent", node.getBlockPoolUsedPercent())
        .put("volfails", node.getVolumeFailures())
        .build();

      info.put(node.getHostName(), innerInfo);
    }
    return JSON.toString(info);
  }

  /**
   * Returned information is a JSON representation of map with host name as the
   * key and value is a map of dead node attribute keys to its values
   */
  @Override // NameNodeMXBean
  public String getDeadNodes() {
    final Map<String, Map<String, Object>> info = new HashMap<>();
    final List<DatanodeDescriptor> dead = new ArrayList<>();
    blockManager.getDatanodeManager().fetchDatanodes(null, dead, true);
    for (DatanodeDescriptor node : dead) {
      Map<String, Object> innerInfo = ImmutableMap.<String, Object>builder()
        .put("lastContact", getLastContact(node))
        .put("decommissioned", node.isDecommissioned())
        .put("xferaddr", node.getXferAddr())
        .build();
      info.put(node.getHostName(), innerInfo);
    }
    return JSON.toString(info);
  }

  /**
   * Returned information is a JSON representation of map with host name as the
   * key and value is a map of decommissioning node attribute keys to its values
   */
  @Override // NameNodeMXBean
  public String getDecomNodes() {
    final Map<String, Map<String, Object>> info = new HashMap<>();
    final List<DatanodeDescriptor> decomNodeList = blockManager.
      getDatanodeManager().getDecommissioningNodes();
    for (DatanodeDescriptor node : decomNodeList) {
      Map<String, Object> innerInfo = ImmutableMap
        .<String, Object>builder()
        .put("xferaddr", node.getXferAddr())
        .put("underReplicatedBlocks",
          node.decommissioningStatus.getUnderReplicatedBlocks())
        .put("decommissionOnlyReplicas",
          node.decommissioningStatus.getDecommissionOnlyReplicas())
        .put("underReplicateInOpenFiles",
          node.decommissioningStatus.getUnderReplicatedInOpenFiles())
        .build();
      info.put(node.getHostName(), innerInfo);
    }
    return JSON.toString(info);
  }

  private long getLastContact(DatanodeDescriptor aliveNode) {
    return (Time.now() - aliveNode.getLastUpdate()) / 1000;
  }

  private long getDfsUsed(DatanodeDescriptor aliveNode) {
    return aliveNode.getDfsUsed();
  }

  @Override  // NameNodeMXBean
  public String getClusterId() {
    String cid = "";
    try {
      cid = StorageInfo.getStorageInfoFromDB().getClusterID();
    } catch (IOException e) {
    }
    return cid;

  }

  @Override  // NameNodeMXBean
  public String getBlockPoolId() {
    return blockPoolId;
  }

//  @Override  // NameNodeMXBean
  public String getNameDirStatuses() {
    throw new UnsupportedOperationException(
      "HOP: there are no name dirs any more");
  }

  @Override // NameNodeMXBean
  public String getNodeUsage() {
    float median = 0;
    float max = 0;
    float min = 0;
    float dev = 0;

    final Map<String, Map<String, Object>> info
      = new HashMap<String, Map<String, Object>>();
    final List<DatanodeDescriptor> live = new ArrayList<DatanodeDescriptor>();
    blockManager.getDatanodeManager().fetchDatanodes(live, null, true);

    if (live.size() > 0) {
      float totalDfsUsed = 0;
      float[] usages = new float[live.size()];
      int i = 0;
      for (DatanodeDescriptor dn : live) {
        usages[i++] = dn.getDfsUsedPercent();
        totalDfsUsed += dn.getDfsUsedPercent();
      }
      totalDfsUsed /= live.size();
      Arrays.sort(usages);
      median = usages[usages.length / 2];
      max = usages[usages.length - 1];
      min = usages[0];

      for (i = 0; i < usages.length; i++) {
        dev += (usages[i] - totalDfsUsed) * (usages[i] - totalDfsUsed);
      }
      dev = (float) Math.sqrt(dev / usages.length);
    }

    final Map<String, Object> innerInfo = new HashMap<String, Object>();
    innerInfo.put("min", StringUtils.format("%.2f%%", min));
    innerInfo.put("median", StringUtils.format("%.2f%%", median));
    innerInfo.put("max", StringUtils.format("%.2f%%", max));
    innerInfo.put("stdDev", StringUtils.format("%.2f%%", dev));
    info.put("nodeUsage", innerInfo);

    return JSON.toString(info);
  }

  @Override  // NameNodeMXBean
  public String getNNStarted() {
    return getStartTime().toString();
  }

  @Override  // NameNodeMXBean
  public String getCompileInfo() {
    return VersionInfo.getDate() + " by " + VersionInfo.getUser() + " from "
      + VersionInfo.getBranch();
  }

  /**
   * @return the block manager.
   */
  public BlockManager getBlockManager() {
    return blockManager;
  }

  /**
   * @return the FSDirectory.
   */
  public FSDirectory getFSDirectory() {
    return dir;
  }

  @Override  // NameNodeMXBean
  public String getCorruptFiles() {
    List<String> list = new ArrayList<String>();
    Collection<FSNamesystem.CorruptFileBlockInfo> corruptFileBlocks;
    try {
      corruptFileBlocks = listCorruptFileBlocks("/", null);
      int corruptFileCount = corruptFileBlocks.size();
      if (corruptFileCount != 0) {
        for (FSNamesystem.CorruptFileBlockInfo c : corruptFileBlocks) {
          list.add(c.toString());
        }
      }
    } catch (IOException e) {
      LOG.warn("Get corrupt file blocks returned error: " + e.getMessage());
    }
    return JSON.toString(list);
  }

  @Override  //NameNodeMXBean
  public int getDistinctVersionCount() {
    return blockManager.getDatanodeManager().getDatanodesSoftwareVersions()
      .size();
  }

  @Override  //NameNodeMXBean
  public Map<String, Integer> getDistinctVersions() {
    return blockManager.getDatanodeManager().getDatanodesSoftwareVersions();
  }

  @Override  //NameNodeMXBean
  public String getSoftwareVersion() {
    return VersionInfo.getVersion();
  }

  /**
   * Verifies that the given identifier and password are valid and match.
   *
   * @param identifier
   * Token identifier.
   * @param password
   * Password in the token.
   */
  public synchronized void verifyToken(DelegationTokenIdentifier identifier,
    byte[] password) throws InvalidToken, RetriableException {
    try {
      getDelegationTokenSecretManager().verifyToken(identifier, password);
    } catch (InvalidToken it) {
      if (inTransitionToActive()) {
        throw new RetriableException(it);
      }
      throw it;
    }
  }

  @Override
  public boolean isGenStampInFuture(Block block) throws StorageException {
    throw new UnsupportedOperationException("Not supported anymore.");
  }

  @VisibleForTesting
  public SafeModeInfo getSafeModeInfoForTests() {
    return safeMode;
  }

  @Override
  public boolean isAvoidingStaleDataNodesForWrite() {
    return this.blockManager.getDatanodeManager()
      .shouldAvoidStaleDataNodesForWrite();
  }

  @Override // FSClusterStats
  public int getNumDatanodesInService() {
    return datanodeStatistics.getNumDatanodesInService();
  }

  @Override
  public double getInServiceXceiverAverage() {
    double avgLoad = 0;
    final int nodes = getNumDatanodesInService();
    if (nodes != 0) {
      final int xceivers = datanodeStatistics.getInServiceXceiverCount();
      avgLoad = (double) xceivers / nodes;
    }
    return avgLoad;
  }

  /**
   * Default AuditLogger implementation; used when no access logger is
   * defined in the config file. It can also be explicitly listed in the
   * config file.
   */
  private static class DefaultAuditLogger extends HdfsAuditLogger {

    private boolean logTokenTrackingId;

    @Override
    public void initialize(Configuration conf) {
      logTokenTrackingId = conf.getBoolean(
        DFSConfigKeys.DFS_NAMENODE_AUDIT_LOG_TOKEN_TRACKING_ID_KEY,
        DFSConfigKeys.DFS_NAMENODE_AUDIT_LOG_TOKEN_TRACKING_ID_DEFAULT);
    }

    @Override
    public void logAuditEvent(boolean succeeded, String userName,
      InetAddress addr, String cmd, String src, String dst,
      FileStatus status, UserGroupInformation ugi,
      DelegationTokenSecretManager dtSecretManager) {
      if (auditLog.isInfoEnabled()) {
        final StringBuilder sb = auditBuffer.get();
        sb.setLength(0);
        sb.append("allowed=").append(succeeded).append("\t");
        sb.append("ugi=").append(userName).append("\t");
        sb.append("ip=").append(addr).append("\t");
        sb.append("cmd=").append(cmd).append("\t");
        sb.append("src=").append(src).append("\t");
        sb.append("dst=").append(dst).append("\t");
        if (null == status) {
          sb.append("perm=null");
        } else {
          sb.append("perm=");
          sb.append(status.getOwner()).append(":");
          sb.append(status.getGroup()).append(":");
          sb.append(status.getPermission());
        }
        if (logTokenTrackingId) {
          sb.append("\t").append("trackingId=");
          String trackingId = null;
          if (ugi != null && dtSecretManager != null
            && ugi.getAuthenticationMethod() == AuthenticationMethod.TOKEN) {
            for (TokenIdentifier tid : ugi.getTokenIdentifiers()) {
              if (tid instanceof DelegationTokenIdentifier) {
                DelegationTokenIdentifier dtid = (DelegationTokenIdentifier) tid;
                trackingId = dtSecretManager.getTokenTrackingId(dtid);
                break;
              }
            }
          }
          sb.append(trackingId);
        }
        logAuditMessage(sb.toString());
      }
    }

    public void logAuditMessage(String message) {
      auditLog.info(message);
    }
  }

  private void hopSpecificInitialization(Configuration conf) throws IOException {
    HdfsStorageFactory.setConfiguration(conf);
  }

  @Override
  public boolean isLeader() {
    return nameNode.isLeader();
  }

  @Override
  public long getNamenodeId() {
    return nameNode.getLeCurrentId();
  }

  public String getSuperGroup() {
    return this.superGroup;
  }

  public void performPendingSafeModeOperation() throws IOException {
    // safeMode is volatile, and may be set to null at any time
    SafeModeInfo safeMode = this.safeMode;
    if (safeMode != null) {
      safeMode.performSafeModePendingOperation();
    }
  }

  void changeConf(List<String> props, List<String> newVals)
    throws IOException {
    for (int i = 0; i < props.size(); i++) {
      String prop = props.get(i);
      String value = newVals.get(i);
      if (prop.equals(DFSConfigKeys.DFS_RESOLVING_CACHE_ENABLED) || prop.equals(
        DFSConfigKeys.DFS_SET_PARTITION_KEY_ENABLED)) {
        LOG.info("change configuration for  " + prop + " to " + value);
        conf.set(prop, value);
        if (prop.equals(DFSConfigKeys.DFS_RESOLVING_CACHE_ENABLED)) {
          Cache.getInstance()
            .enableOrDisable(Boolean.parseBoolean(value));
        }
      } else {
        LOG.info("change configuration for  " + prop + " to " + value
          + " is not supported yet");
      }
    }
  }

  public void flushCache(String userName, String groupName) {
    Users.flushCache(userName, groupName);
  }

  public class FNode implements Comparable<FNode> {

    private String parentPath;
    private INode inode;

    public FNode(String parentPath, INode inode) {
      this.parentPath = parentPath;
      this.inode = inode;
    }

    public String getPath() {
      if (parentPath.endsWith("/")) {
        return parentPath + inode.getLocalName();
      } else {
        return parentPath + "/" + inode.getLocalName();
      }
    }

    public INode getINode() {
      return inode;
    }

    public String getParentPath() {
      return parentPath;
    }

    @Override
    public int compareTo(FNode o) {
      int obj1Length = INode.getPathComponents(getPath()).length;
      int obj2Length = INode.getPathComponents(o.getPath()).length;
      return Integer.compare(obj2Length, obj1Length);
    }
  }

  @Override
  public void adjustSafeModeBlocks(Set<Long> safeBlocks) throws IOException {
    // safeMode is volatile, and may be set to null at any time
    SafeModeInfo safeMode = this.safeMode;
    if (safeMode == null) {
      return;
    }
    safeMode.adjustSafeBlocks(safeBlocks);
  }

  QuotaUpdateManager getQuotaUpdateManager() {
    return quotaUpdateManager;
  }

  public String getFilePathAncestorLockType() {
    return conf.get(DFSConfigKeys.DFS_STORAGE_ANCESTOR_LOCK_TYPE,
      DFSConfigKeys.DFS_STORAGE_ANCESTOR_LOCK_TYPE_DEFAULT);
  }

  /**
   * Update safe blocks in the database
   *
   * @param safeBlock
   * block to be added to safe blocks
   * @throws IOException
   */
  private void addSafeBlock(final Long safeBlock) throws IOException {
    Set<Long> safeBlocks = new HashSet<>();
    safeBlocks.add(safeBlock);
    addSafeBlocks(safeBlocks);
  }

  /**
   * Remove a block that is not considered safe anymore
   *
   * @param safeBlock
   * block to be removed from safe blocks
   * @throws IOException
   */
  private void removeSafeBlock(final Long safeBlock) {
    new LightWeightRequestHandler(HDFSOperationType.REMOVE_SAFE_BLOCKS) {
      @Override
      public Object performTask() throws IOException {
        SafeBlocksDataAccess da = (SafeBlocksDataAccess) HdfsStorageFactory
          .getDataAccess(SafeBlocksDataAccess.class);
        da.remove(safeBlock);
        return null;
      }
    };
  }

  /**
   * Update safe blocks in the database
   *
   * @param safeBlocks
   * list of blocks to be added to safe blocks
   * @throws IOException
   */
  private void addSafeBlocks(final Set<Long> safeBlocks) throws IOException {
    new LightWeightRequestHandler(HDFSOperationType.ADD_SAFE_BLOCKS) {
      @Override
      public Object performTask() throws IOException {
        SafeBlocksDataAccess da = (SafeBlocksDataAccess) HdfsStorageFactory
          .getDataAccess(SafeBlocksDataAccess.class);
        da.insert(safeBlocks);
        return null;
      }
    }.handle();
  }

  /**
   * Get number of blocks to be considered safe in the current cluster
   *
   * @return number of safe blocks
   * @throws IOException
   */
  private int getBlockSafe() throws IOException {
    return (Integer) new LightWeightRequestHandler(
      HDFSOperationType.GET_SAFE_BLOCKS_COUNT) {
      @Override
      public Object performTask() throws IOException {
        SafeBlocksDataAccess da = (SafeBlocksDataAccess) HdfsStorageFactory
          .getDataAccess(SafeBlocksDataAccess.class);
        return da.countAll();
      }
    }.handle();
  }

  /**
   * Delete all safe blocks
   *
   * @throws IOException
   */
  private void clearSafeBlocks() throws IOException {
    new LightWeightRequestHandler(HDFSOperationType.CLEAR_SAFE_BLOCKS) {
      @Override
      public Object performTask() throws IOException {
        SafeBlocksDataAccess da = (SafeBlocksDataAccess) HdfsStorageFactory
          .getDataAccess(SafeBlocksDataAccess.class);
        da.removeAll();
        return null;
      }
    }.handle();
  }

  /**
   * Check if the cluster is in safe mode?
   *
   * @return true if the cluster in safe mode, false otherwise.
   * @throws IOException
   */
  private boolean isClusterInSafeMode() throws IOException {
    return HdfsVariables.isClusterInSafeMode();
  }

  boolean isPermissionEnabled() {
    return isPermissionEnabled;
  }

  ExecutorService getSubtreeOperationsExecutor() {
    return subtreeOperationsExecutor;
  }

  /**
   * Setting the quota of a directory in multiple transactions. Calculating the
   * namespace counts of a large directory tree might take to much time for a
   * single transaction. Hence, this functions first reads up the whole tree in
   * multiple transactions while calculating its quota counts before setting
   * the quota in a single transaction using these counts.
   * The subtree is locked during these operations in order to prevent any
   * concurrent modification.
   * <p>
   * Note: This does not support ".inodes" relative path.
   *
   * @param path
   * the path of the directory where the quota should be set
   * @param nsQuota
   * the namespace quota to be set
   * @param dsQuota
   * the diskspace quota to be set
   * @throws IOException, UnresolvedLinkException
   */
  void multiTransactionalSetQuota(final String path1, final long nsQuota,
    final long dsQuota) throws IOException {
    checkSuperuserPrivilege();
    checkNameNodeSafeMode("Cannot set quota on " + path1);
    if (!isLeader()) {
      throw new RuntimeException("Asked non leading node to setQuota");
    }

    INodeIdentifier subtreeRoot;
    boolean removeSTOLock = false;
    byte[][] pathComponents = FSDirectory.
      getPathComponentsForReservedPath(path1);
    final String path = FSDirectory.resolvePath(path1, pathComponents, dir);
    try {
      PathInformation pathInfo = getPathExistingINodesFromDB(path,
        false, null, null, null, null);
      INode lastComp
        = pathInfo.getPathInodes()[pathInfo.getPathComponents().length - 1];
      if (lastComp == null) {
        throw new FileNotFoundException("Directory does not exist: " + path);
      } else if (!lastComp.isDirectory()) {
        throw new FileNotFoundException(path + ": Is not a directory");
      } else if (lastComp.isRoot() && nsQuota == HdfsConstants.QUOTA_RESET) {
        throw new IllegalArgumentException(
          "Cannot clear namespace quota on root.");
      }

      //check if the path is root
      if (INode.getPathNames(path).length == 0) { // this method return empty array in case of
        // path = "/"
        subtreeRoot = INodeDirectory.getRootIdentifier();
      } else {
        subtreeRoot = lockSubtree(path,
          SubTreeOperation.StoOperationType.QUOTA_STO);
        if (subtreeRoot == null) {
          // in the mean while the dir has been deleted by someone
          throw new FileNotFoundException("Directory does not exist: " + path);
        }
        removeSTOLock = true;
      }

      final AbstractFileTree.IdCollectingCountingFileTree fileTree
        = new AbstractFileTree.IdCollectingCountingFileTree(this,
          subtreeRoot);
      fileTree.buildUp();
      Iterator<Integer> idIterator = fileTree.getOrderedIds().
        descendingIterator();
      synchronized (idIterator) {
        quotaUpdateManager.addPrioritizedUpdates(idIterator);
        try {
          idIterator.wait();
        } catch (InterruptedException e) {
          // Not sure if this can happen if we are not shutting down but we
          // need to abort in case it happens.
          throw new IOException("Operation failed due to an Interrupt");
        }
      }

      HopsTransactionalRequestHandler setQuotaHandler
        = new HopsTransactionalRequestHandler(HDFSOperationType.SET_QUOTA,
          path) {
        @Override
        public void acquireLock(TransactionLocks locks) throws IOException {
          LockFactory lf = LockFactory.getInstance();
          locks.add(lf.getINodeLock(nameNode, INodeLockType.WRITE,
            INodeResolveType.PATH, true, true, path))
            .add(lf.getBlockLock());
        }

        @Override
        public Object performTask() throws IOException {
          dir.setQuota(path, nsQuota, dsQuota, fileTree.getNamespaceCount(),
            fileTree.getDiskspaceCount());
          return null;
        }
      };
      setQuotaHandler.handle(this);
    } finally {
      if (removeSTOLock) {
        unlockSubtree(path);
      }
    }
  }

  /**
   * Creates the content summary of a directory tree in multiple transactions.
   * Creating the content summary of a large directory tree might take to much
   * time for a single transaction. Hence, this function first builds up an
   * in-memory representation of the directory tree before reading its
   * attributes
   * level by level. The directory tree is locked during the operation to
   * prevent
   * any concurrent modification.
   *
   * @param path
   * the path
   * @return
   * the content summary for the given path
   * @throws IOException
   */
  // [S] what if you call content summary on the root
  // I have removed sub tree locking from the content summary for now
  // TODO : fix content summary sub tree locking
  //
  private ContentSummary multiTransactionalGetContentSummary(final String path1)
    throws
    IOException {
    byte[][] pathComponents = FSDirectory.
      getPathComponentsForReservedPath(path1);
    final String path = FSDirectory.resolvePath(path1, pathComponents, dir);
    PathInformation pathInfo = getPathExistingINodesFromDB(path,
      false, null, null, null, null);
    if (pathInfo.getPathInodes()[pathInfo.getPathComponents().length - 1]
      == null) {
      throw new FileNotFoundException("File does not exist: " + path);
    }
    final INode subtreeRoot = pathInfo.getPathInodes()[pathInfo.
      getPathComponents().length - 1];
    final INodeAttributes subtreeAttr = pathInfo.getSubtreeRootAttributes();
    final INodeIdentifier subtreeRootIdentifier = new INodeIdentifier(
      subtreeRoot.getId(), subtreeRoot.getParentId(),
      subtreeRoot.getLocalName(), subtreeRoot.getPartitionId());
    subtreeRootIdentifier.setDepth(((short) (INodeDirectory.ROOT_DIR_DEPTH
      + pathInfo.getPathComponents().length - 1)));

    //Calcualte subtree root default ACLs to be inherited in the tree.
    List<AclEntry> nearestDefaultsForSubtree
      = calculateNearestDefaultAclForSubtree(pathInfo);

    final AbstractFileTree.CountingFileTree fileTree
      = new AbstractFileTree.CountingFileTree(this, subtreeRootIdentifier,
        FsAction.READ_EXECUTE, nearestDefaultsForSubtree);
    fileTree.buildUp();

    return new ContentSummary(fileTree.getFileSizeSummary(),
      fileTree.getFileCount(), fileTree.getDirectoryCount(),
      subtreeAttr == null ? subtreeRoot.getNsQuota() : subtreeAttr.getNsQuota(),
      fileTree.getDiskspaceCount(), subtreeAttr == null ? subtreeRoot
      .getDsQuota() : subtreeAttr.getDsQuota());

  }

  /**
   * Renaming a directory tree in multiple transactions. Renaming a large
   * directory tree might take to much time for a single transaction when
   * its quota counts need to be calculated. Hence, this functions first
   * reads up the whole tree in multiple transactions while calculating its
   * quota counts before executing the rename in a single transaction.
   * The subtree is locked during these operations in order to prevent any
   * concurrent modification.
   *
   * @param src
   * the source
   * @param dst
   * the destination
   * @throws IOException
   */
  void multiTransactionalRename(final String src1, final String dst1,
    final Options.Rename... options) throws IOException {
    CacheEntry cacheEntry = retryCacheWaitForCompletionTransactional();
    if (cacheEntry != null && cacheEntry.isSuccess()) {
      return; // Return previous response
    }
    if (NameNode.stateChangeLog.isDebugEnabled()) {
      NameNode.stateChangeLog.debug(
        "DIR* NameSystem.multiTransactionalRename: with options - " + src1
        + " to " + dst1);
    }
    if (!DFSUtil.isValidName(dst1)) {
      throw new InvalidPathException("Invalid name: " + dst1);
    }
    byte[][] pathComponents = FSDirectory.getPathComponentsForReservedPath(src1);
    final String src = FSDirectory.resolvePath(src1, pathComponents, dir);
    pathComponents = FSDirectory.getPathComponentsForReservedPath(dst1);
    final String dst = FSDirectory.resolvePath(dst1, pathComponents, dir);

    boolean success = false;

    try {
      if (isInSafeMode()) {
        checkNameNodeSafeMode("Cannot rename " + src);
      }

      if (dst.equals(src)) {
        throw new FileAlreadyExistsException(
          "The source " + src + " and destination " + dst + " are the same");
      }
      // dst cannot be a directory or a file under src
      if (dst.startsWith(src)
        && dst.charAt(src.length()) == Path.SEPARATOR_CHAR) {
        String error = "Rename destination " + dst
          + " is a directory or file under source " + src;
        NameNode.stateChangeLog
          .warn("DIR* FSDirectory.unprotectedRenameTo: " + error);
        throw new IOException(error);
      }
      //--
      boolean overwrite = false;
      if (null != options) {
        for (Rename option : options) {
          if (option == Rename.OVERWRITE) {
            overwrite = true;
          }
        }
      }
      String error;
      PathInformation srcInfo = getPathExistingINodesFromDB(src,
        false, null, FsAction.WRITE, null, null);
      INode[] srcInodes = srcInfo.getPathInodes();
      INode srcInode = srcInodes[srcInodes.length - 1];
      // validate source
      if (srcInode == null) {
        error = "rename source " + src + " is not found.";
        NameNode.stateChangeLog
          .warn("DIR* FSDirectory.unprotectedRenameTo: " + error);
        throw new FileNotFoundException(error);
      }
      if (srcInodes.length == 1) {
        error = "rename source cannot be the root";
        NameNode.stateChangeLog
          .warn("DIR* FSDirectory.unprotectedRenameTo: " + error);
        throw new IOException(error);
      }
      if (srcInode.isSymlink()
        && dst.equals(((INodeSymlink) srcInode).getSymlinkString())) {
        throw new FileAlreadyExistsException(
          "Cannot rename symlink " + src + " to its target " + dst);
      }

      //validate dst
      PathInformation dstInfo = getPathExistingINodesFromDB(dst,
        false, FsAction.WRITE, null, null, null);
      INode[] dstInodes = dstInfo.getPathInodes();
      INode dstInode = dstInodes[dstInodes.length - 1];
      if (dstInodes.length == 1) {
        error = "rename destination cannot be the root";
        NameNode.stateChangeLog
          .warn("DIR* FSDirectory.unprotectedRenameTo: " + error);
        throw new IOException(error);
      }
      if (dstInode != null) { // Destination exists
        // It's OK to rename a file to a symlink and vice versa
        if (dstInode.isDirectory() != srcInode.isDirectory()) {
          error = "Source " + src + " and destination " + dst
            + " must both be directories";
          NameNode.stateChangeLog
            .warn("DIR* FSDirectory.unprotectedRenameTo: " + error);
          throw new IOException(error);
        }
        if (!overwrite) { // If destination exists, overwrite flag must be true
          error = "rename destination " + dst + " already exists";
          NameNode.stateChangeLog
            .warn("DIR* FSDirectory.unprotectedRenameTo: " + error);
          throw new FileAlreadyExistsException(error);
        }

        short depth = (short) (INodeDirectory.ROOT_DIR_DEPTH + dstInfo.
          getPathInodes().length - 1);
        boolean areChildrenRandomlyPartitioned = INode.
          isTreeLevelRandomPartitioned(depth);
        if (dstInode.isDirectory() && dir.hasChildren(dstInode.getId(),
          areChildrenRandomlyPartitioned)) {
          error = "rename cannot overwrite non empty destination directory "
            + dst;
          NameNode.stateChangeLog
            .warn("DIR* FSDirectory.unprotectedRenameTo: " + error);
          throw new IOException(error);
        }
      }
      if (dstInodes[dstInodes.length - 2] == null) {
        error = "rename destination parent " + dst + " not found.";
        NameNode.stateChangeLog
          .warn("DIR* FSDirectory.unprotectedRenameTo: " + error);
        throw new FileNotFoundException(error);
      }
      if (!dstInodes[dstInodes.length - 2].isDirectory()) {
        error = "rename destination parent " + dst + " is a file.";
        NameNode.stateChangeLog
          .warn("DIR* FSDirectory.unprotectedRenameTo: " + error);
        throw new ParentNotDirectoryException(error);
      }

      INode srcDataSet = getMetaEnabledParent(srcInodes);
      INode dstDataSet = getMetaEnabledParent(dstInodes);
      Collection<MetadataLogEntry> logEntries = Collections.EMPTY_LIST;

      //--
      //TODO [S]  if src is a file then there is no need for sub tree locking
      //mechanism on the src and dst
      //However the quota is enabled then all the quota update on the dst
      //must be applied before the move operation.
      INode.DirCounts srcCounts = new INode.DirCounts();
      srcCounts.nsCount = srcInfo.getNsCount(); //if not dir then it will return zero
      srcCounts.dsCount = srcInfo.getDsCount();
      INode.DirCounts dstCounts = new INode.DirCounts();
      dstCounts.nsCount = dstInfo.getNsCount();
      dstCounts.dsCount = dstInfo.getDsCount();
      boolean isUsingSubTreeLocks = srcInfo.isDir();
      boolean renameTransactionCommitted = false;
      INodeIdentifier srcSubTreeRoot = null;
      String subTreeLockDst = INode.constructPath(dstInfo.getPathComponents(),
        0, dstInfo.getNumExistingComp());
      if (subTreeLockDst.equals(INodeDirectory.ROOT_NAME)) {
        subTreeLockDst = "/"; // absolute path
      }
      try {
        if (isUsingSubTreeLocks) {
          LOG.debug("Rename src: " + src + " dst: " + dst
            + " requires sub-tree locking mechanism");
          srcSubTreeRoot = lockSubtreeAndCheckPathPermission(src, false, null,
            FsAction.WRITE, null, null,
            SubTreeOperation.StoOperationType.RENAME_STO);

          if (srcSubTreeRoot != null) {
            AbstractFileTree.QuotaCountingFileTree srcFileTree;
            if (shouldLogSubtreeInodes(srcInfo, dstInfo, srcDataSet,
              dstDataSet, srcSubTreeRoot)) {
              srcFileTree = new AbstractFileTree.LoggingQuotaCountingFileTree(
                this,
                srcSubTreeRoot, srcDataSet, dstDataSet);
              srcFileTree.buildUp();
              logEntries
                = ((AbstractFileTree.LoggingQuotaCountingFileTree) srcFileTree).
                  getMetadataLogEntries();
            } else {
              srcFileTree = new AbstractFileTree.QuotaCountingFileTree(this,
                srcSubTreeRoot);
              srcFileTree.buildUp();
            }
            srcCounts.nsCount = srcFileTree.getNamespaceCount();
            srcCounts.dsCount = srcFileTree.getDiskspaceCount();
          }
        } else {
          LOG.debug("Rename src: " + src + " dst: " + dst
            + " does not require sub-tree locking mechanism");
        }

        renameTo(src, dst, srcCounts, dstCounts,
          isUsingSubTreeLocks, subTreeLockDst, logEntries, options);
        renameTransactionCommitted = true;
      } finally {
        if (!renameTransactionCommitted) {
          if (srcSubTreeRoot != null) { //only unlock if locked
            unlockSubtree(src);
          }
        }
      }
      success = true;
    } finally {
      retryCacheSetStateTransactional(cacheEntry, success);
    }
  }

  private boolean pathIsMetaEnabled(INode[] pathComponents) {
    return getMetaEnabledParent(pathComponents) == null ? false : true;
  }

  private INode getMetaEnabledParent(INode[] pathComponents) {
    for (INode node : pathComponents) {
      if (node != null && node.isDirectory()) {
        INodeDirectory dir = (INodeDirectory) node;
        if (dir.isMetaEnabled()) {
          return dir;
        }
      }
    }
    return null;
  }

  private void renameTo(final String src1, final String dst1,
    final INode.DirCounts srcCounts,
    final INode.DirCounts dstCounts, final boolean isUsingSubTreeLocks,
    final String subTreeLockDst,
    final Collection<MetadataLogEntry> logEntries,
    final Options.Rename... options
  )
    throws IOException {
    byte[][] pathComponents = FSDirectory.getPathComponentsForReservedPath(src1);
    final String src = FSDirectory.resolvePath(src1, pathComponents, dir);
    pathComponents = FSDirectory.getPathComponentsForReservedPath(dst1);
    final String dst = FSDirectory.resolvePath(dst1, pathComponents, dir);
    new HopsTransactionalRequestHandler(
      isUsingSubTreeLocks ? HDFSOperationType.SUBTREE_RENAME
        : HDFSOperationType.RENAME, src) {
      @Override
      public void acquireLock(TransactionLocks locks) throws IOException {
        LockFactory lf = LockFactory.getInstance();
        locks.add(lf.getRenameINodeLock(nameNode,
          INodeLockType.WRITE_ON_TARGET_AND_PARENT,
          INodeResolveType.PATH, true, src, dst))
          .add(lf.getBlockLock())
          .add(lf.getBlockRelated(BLK.RE, BLK.CR, BLK.UC, BLK.UR, BLK.IV,
            BLK.PE, BLK.ER));
        if (dir.isQuotaEnabled()) {
          locks.add(lf.getQuotaUpdateLock(true, src, dst));
        }
        if (!isUsingSubTreeLocks) {
          locks.add(lf.getLeaseLock(LockType.WRITE))
            .add(lf.getLeasePathLock(LockType.READ_COMMITTED));
        } else {
          locks.add(lf.getLeaseLock(LockType.WRITE))
            .add(lf.getLeasePathLock(LockType.WRITE, src));
        }
        if (erasureCodingEnabled) {
          locks.add(lf.getEncodingStatusLock(LockType.WRITE, dst));
        }
        locks.add(lf.getAcesLock());
      }

      @Override
      public Object performTask() throws IOException {
        if (NameNode.stateChangeLog.isDebugEnabled()) {
          NameNode.stateChangeLog.debug(
            "DIR* NameSystem.renameTo: with options - " + src + " to " + dst);
        }

        checkNameNodeSafeMode("Cannot rename " + src);
        if (!DFSUtil.isValidName(dst)) {
          throw new InvalidPathException("Invalid name: " + dst);
        }
        for (MetadataLogEntry logEntry : logEntries) {
          EntityManager.add(logEntry);
        }

        AbstractFileTree.LoggingQuotaCountingFileTree.updateLogicalTime(
          logEntries);

        for (Options.Rename op : options) {
          if (op == Rename.KEEP_ENCODING_STATUS) {
            INodesInPath srcInodesInPath = dir.getRootDir().
              getExistingPathINodes(src, false);
            INode[] srcNodes = srcInodesInPath.getINodes();
            INodesInPath dstInodesInPath = dir.getRootDir().
              getExistingPathINodes(dst, false);
            INode[] dstNodes = dstInodesInPath.getINodes();
            INode srcNode = srcNodes[srcNodes.length - 1];
            INode dstNode = dstNodes[dstNodes.length - 1];
            EncodingStatus status = EntityManager.find(
              EncodingStatus.Finder.ByInodeId, dstNode.getId());
            EncodingStatus newStatus = new EncodingStatus(status);
            newStatus.setInodeId(srcNode.getId(), srcNode.isInTree());
            EntityManager.add(newStatus);
            EntityManager.remove(status);
            break;
          }
        }

        removeSubTreeLocksForRenameInternal(src, isUsingSubTreeLocks,
          subTreeLockDst);

        dir.renameTo(src, dst, srcCounts, dstCounts,
          options);
        return null;
      }
    }.handle(this);
  }

  private void removeSubTreeLocksForRenameInternal(final String src,
    final boolean isUsingSubTreeLocks, final String subTreeLockDst)
    throws StorageException, TransactionContextException,
    UnresolvedLinkException {
    if (isUsingSubTreeLocks) {
      INode[] nodes;
      INode inode;
      if (!src.equals("/")) {
        EntityManager.
          remove(new SubTreeOperation(getSubTreeLockPathPrefix(src)));
        INodesInPath inodesInPath = dir.getRootDir().getExistingPathINodes(src,
          false);
        nodes = inodesInPath.getINodes();
        inode = nodes[nodes.length - 1];
        if (inode != null && inode.isSubtreeLocked()) {
          inode.setSubtreeLocked(false);
          EntityManager.update(inode);
        }
      }
    }
  }

  @Deprecated
  boolean multiTransactionalRename(final String src, final String dst)
    throws IOException {
    CacheEntry cacheEntry = retryCacheWaitForCompletionTransactional();
    if (cacheEntry != null && cacheEntry.isSuccess()) {
      return true; // Return previous response
    }
    boolean ret = false;
    try {
      ret = renameToInt(src, dst);
    } finally {
      retryCacheSetStateTransactional(cacheEntry, ret);
    }
    return ret;
  }

  private boolean renameToInt(final String src1, final String dst1) throws
    IOException {
    byte[][] pathComponents = FSDirectory.getPathComponentsForReservedPath(src1);
    final String src = FSDirectory.resolvePath(src1, pathComponents, dir);
    pathComponents = FSDirectory.getPathComponentsForReservedPath(dst1);
    final String dst = FSDirectory.resolvePath(dst1, pathComponents, dir);
    if (NameNode.stateChangeLog.isDebugEnabled()) {
      NameNode.stateChangeLog.debug(
        "DIR* NameSystem.multiTransactionalRename: with options - " + src
        + " to " + dst);
    }

    checkNameNodeSafeMode("Cannot rename " + src);
    if (!DFSUtil.isValidName(dst)) {
      throw new InvalidPathException("Invalid name: " + dst);
    }

    if (INode.getPathComponents(src).length == 1) {
      NameNode.stateChangeLog.warn(
        "DIR* FSDirectory.unprotectedRenameTo: " + "failed to rename " + src
        + " to " + dst + " because source is the root");
      return false;
    }

    PathInformation srcInfo = getPathExistingINodesFromDB(src,
<<<<<<< HEAD
      false, null, FsAction.WRITE, FsAction.WRITE, null);
=======
        false, null, FsAction.WRITE, null, null);
>>>>>>> e5caf7b0
    INode[] srcInodes = srcInfo.getPathInodes();
    INode srcInode = srcInodes[srcInodes.length - 1];
    if (srcInode == null) {
      NameNode.stateChangeLog.warn(
        "DIR* FSDirectory.unprotectedRenameTo: " + "failed to rename " + src
        + " to " + dst + " because source does not exist");
      return false;
    }

    PathInformation dstInfo = getPathExistingINodesFromDB(dst,
<<<<<<< HEAD
      false, null, FsAction.WRITE, null, null);
=======
        false, FsAction.WRITE, null, null, null);
>>>>>>> e5caf7b0
    String actualDst = dst;
    if (dstInfo.isDir()) {
      actualDst += Path.SEPARATOR + new Path(src).getName();
    }

    if (actualDst.equals(src)) {
      return true;
    }

    INode[] dstInodes = dstInfo.getPathInodes();
    if (dstInodes[dstInodes.length - 2] == null) {
      NameNode.stateChangeLog.warn(
        "DIR* FSDirectory.unprotectedRenameTo: " + "failed to rename " + src
        + " to " + dst + " because destination's parent does not exist");
      return false;
    }

    if (actualDst.startsWith(src) && actualDst.charAt(src.length())
      == Path.SEPARATOR_CHAR) {
      NameNode.stateChangeLog.warn(
        "DIR* FSDirectory.unprotectedRenameTo: " + "failed to rename " + src
        + " to " + actualDst + " because destination starts with src");
      return false;
    }

    INode srcDataSet = getMetaEnabledParent(srcInfo.getPathInodes());
    INode dstDataSet = getMetaEnabledParent(dstInfo.getPathInodes());
    Collection<MetadataLogEntry> logEntries = Collections.EMPTY_LIST;

    //TODO [S]  if src is a file then there is no need for sub tree locking
    //mechanism on the src and dst
    //However the quota is enabled then all the quota update on the dst
    //must be applied before the move operation.
    INode.DirCounts srcCounts = new INode.DirCounts();
    srcCounts.nsCount = srcInfo.getNsCount(); //if not dir then it will return zero
    srcCounts.dsCount = srcInfo.getDsCount();
    INode.DirCounts dstCounts = new INode.DirCounts();
    dstCounts.nsCount = dstInfo.getNsCount();
    dstCounts.dsCount = dstInfo.getDsCount();
    boolean isUsingSubTreeLocks = srcInfo.isDir();
    boolean renameTransactionCommitted = false;
    INodeIdentifier srcSubTreeRoot = null;

    String subTreeLockDst = INode.constructPath(dstInfo.getPathComponents(),
      0, dstInfo.getNumExistingComp());
    if (subTreeLockDst.equals(INodeDirectory.ROOT_NAME)) {
      subTreeLockDst = "/"; // absolute path
    }
    try {
      if (isUsingSubTreeLocks) {
        LOG.debug("Rename src: " + src + " dst: " + dst
          + " requires sub-tree locking mechanism");
        srcSubTreeRoot = lockSubtreeAndCheckPathPermission(src, false, null,
          FsAction.WRITE, null, null,
          SubTreeOperation.StoOperationType.RENAME_STO);

        if (srcSubTreeRoot != null) {
          AbstractFileTree.QuotaCountingFileTree srcFileTree;
          if (shouldLogSubtreeInodes(srcInfo, dstInfo, srcDataSet,
            dstDataSet, srcSubTreeRoot)) {
            srcFileTree
              = new AbstractFileTree.LoggingQuotaCountingFileTree(this,
                srcSubTreeRoot, srcDataSet, dstDataSet);
            srcFileTree.buildUp();
            logEntries
              = ((AbstractFileTree.LoggingQuotaCountingFileTree) srcFileTree).
                getMetadataLogEntries();
          } else {
            srcFileTree = new AbstractFileTree.QuotaCountingFileTree(this,
              srcSubTreeRoot);
            srcFileTree.buildUp();
          }
          srcCounts.nsCount = srcFileTree.getNamespaceCount();
          srcCounts.dsCount = srcFileTree.getDiskspaceCount();
        }
      } else {
        LOG.debug("Rename src: " + src + " dst: " + dst
          + " does not require sub-tree locking mechanism");
      }

      boolean retValue = renameTo(src, dst, srcCounts, dstCounts,
        isUsingSubTreeLocks, subTreeLockDst, logEntries);

      // the rename Tx has committed. it has also remove the subTreeLocks
      renameTransactionCommitted = true;

      return retValue;

    } finally {
      if (!renameTransactionCommitted) {
        if (srcSubTreeRoot != null) { //only unlock if locked
          unlockSubtree(src);
        }
      }
    }
  }

  private boolean shouldLogSubtreeInodes(PathInformation srcInfo,
    PathInformation dstInfo, INode srcDataSet, INode dstDataSet,
    INodeIdentifier srcSubTreeRoot) {
    if (pathIsMetaEnabled(srcInfo.pathInodes) || pathIsMetaEnabled(
      dstInfo.pathInodes)) {
      boolean isRenameLocalOrRenameDataSet = dstDataSet == null ? srcDataSet
        .equalsIdentifier(srcSubTreeRoot) : srcDataSet.equals(dstDataSet);
      return !isRenameLocalOrRenameDataSet;
    }
    return false;
  }

  /**
   * Change the indicated filename.
   *
   * @deprecated Use {@link #renameTo(String, String, Options.Rename...)}
   * instead.
   */
  @Deprecated
  boolean renameTo(final String src1, final String dst1,
    final INode.DirCounts srcCounts, final INode.DirCounts dstCounts,
    final boolean isUsingSubTreeLocks, final String subTreeLockDst,
    final Collection<MetadataLogEntry> logEntries)
    throws IOException {
    byte[][] pathComponents = FSDirectory.getPathComponentsForReservedPath(src1);
    final String src = FSDirectory.resolvePath(src1, pathComponents, dir);
    pathComponents = FSDirectory.getPathComponentsForReservedPath(dst1);
    final String dst = FSDirectory.resolvePath(dst1, pathComponents, dir);
    HopsTransactionalRequestHandler renameToHandler
      = new HopsTransactionalRequestHandler(
        isUsingSubTreeLocks ? HDFSOperationType.SUBTREE_DEPRICATED_RENAME
          : HDFSOperationType.DEPRICATED_RENAME,
         src) {
      @Override
      public void acquireLock(TransactionLocks locks) throws IOException {
        LockFactory lf = LockFactory.getInstance();
        locks.add(lf.getLegacyRenameINodeLock(!dir.isQuotaEnabled()/*
           * skip INode Attr Lock
           */, nameNode,
          INodeLockType.WRITE_ON_TARGET_AND_PARENT,
          INodeResolveType.PATH, true, src, dst))
          .add(lf.getBlockLock())
          .add(lf.getBlockRelated(BLK.RE, BLK.UC, BLK.IV, BLK.CR, BLK.ER,
            BLK.PE, BLK.UR));
        if (!isUsingSubTreeLocks) {
          locks.add(lf.getLeaseLock(LockType.WRITE))
            .add(lf.getLeasePathLock(LockType.READ_COMMITTED));
        } else {
          locks.add(lf.getLeaseLock(LockType.READ_COMMITTED))
            .add(lf.getLeasePathLock(LockType.READ_COMMITTED, src));
        }
        if (dir.isQuotaEnabled()) {
          locks.add(lf.getQuotaUpdateLock(true, src, dst));
        }
      }

      @Override
      public Object performTask() throws IOException {
        if (NameNode.stateChangeLog.isDebugEnabled()) {
          NameNode.stateChangeLog.debug("DIR* NameSystem.renameTo: " + src
            + " to " + dst);
        }

        checkNameNodeSafeMode("Cannot rename " + src);
        if (!DFSUtil.isValidName(dst)) {
          throw new IOException("Invalid name: " + dst);
        }

        // remove the subtree locks
        removeSubTreeLocksForRenameInternal(src, isUsingSubTreeLocks,
          subTreeLockDst);

        for (MetadataLogEntry logEntry : logEntries) {
          EntityManager.add(logEntry);
        }

        AbstractFileTree.LoggingQuotaCountingFileTree.updateLogicalTime(
          logEntries);

        return dir.renameTo(src, dst, srcCounts, dstCounts);
      }
    };
    return (Boolean) renameToHandler.handle(this);
  }

  /**
   * Delete a directory tree in multiple transactions. Deleting a large
   * directory
   * tree might take to much time for a single transaction. Hence, this function
   * first builds up an in-memory representation of the directory tree to be
   * deleted and then deletes it level by level. The directory tree is locked
   * during the delete to prevent any concurrent modification.
   *
   * @param path
   * the path to be deleted
   * @param recursive
   * whether or not and non-empty directory should be deleted
   * @return
   * true if the delete succeeded
   * @throws IOException
   */
  boolean multiTransactionalDelete(final String path, final boolean recursive)
    throws IOException {
    boolean ret = false;
    if (NameNode.stateChangeLog.isDebugEnabled()) {
      NameNode.stateChangeLog
        .debug("DIR* NameSystem.multiTransactionalDelete: " + path);
    }

    try {
      ret = multiTransactionalDeleteInternal(path, recursive);
      logAuditEvent(ret, "delete", path);
    } catch (IOException e) {
      logAuditEvent(false, "delete", path);
      throw e;
    }
    return ret;
  }

  private boolean multiTransactionalDeleteInternal(final String path1,
    final boolean recursive) throws IOException {
    byte[][] pathComponents = FSDirectory.
      getPathComponentsForReservedPath(path1);
    final String path = FSDirectory.resolvePath(path1, pathComponents, dir);
    checkNameNodeSafeMode("Cannot delete " + path);

    if (!recursive) {
      // It is safe to do this as it will only delete a single file or an empty directory
      return deleteWithTransaction(path, recursive);
    }

    PathInformation pathInfo = this.getPathExistingINodesFromDB(path,
      false, null, FsAction.WRITE, null, null);
    INode[] pathInodes = pathInfo.getPathInodes();
    INode pathInode = pathInodes[pathInodes.length - 1];

    if (pathInode == null) {
      NameNode.stateChangeLog
        .debug("Failed to remove " + path + " because it does not exist");
      return false;
    } else if (pathInode.isRoot()) {
      NameNode.stateChangeLog.warn("Failed to remove " + path
        + " because the root is not allowed to be deleted");
      return false;
    }

    INodeIdentifier subtreeRoot = null;
    if (pathInode.isFile()) {
      return deleteWithTransaction(path, false);
    } else {
      CacheEntry cacheEntry = retryCacheWaitForCompletionTransactional();
      if (cacheEntry != null && cacheEntry.isSuccess()) {
        return true; // Return previous response
      }
      boolean ret = false;
      try {
        //if quota is enabled then only the leader namenode can delete the directory.
        //this is because before the deletion is done the quota manager has to apply all the outstanding
        //quota updates for the directory. The current design of the quota manager is not distributed.
        //HopsFS clients send the delete operations to the leader namenode if quota is enabled
        if (!isLeader()) {
          throw new QuotaUpdateException("Unable to delete the file " + path
            + " because Quota is enabled and I am not the leader");
        }

        //sub tree operation
        try {
          subtreeRoot = lockSubtreeAndCheckPathPermission(path, false, null,
            FsAction.WRITE, null, null,
            SubTreeOperation.StoOperationType.DELETE_STO);

          List<AclEntry> nearestDefaultsForSubtree
            = calculateNearestDefaultAclForSubtree(pathInfo);
          AbstractFileTree.FileTree fileTree = new AbstractFileTree.FileTree(
            this, subtreeRoot, FsAction.ALL,
            nearestDefaultsForSubtree);
          fileTree.buildUp();

          if (dir.isQuotaEnabled()) {
            Iterator<Integer> idIterator = fileTree.getAllINodesIds().iterator();
            synchronized (idIterator) {
              quotaUpdateManager.addPrioritizedUpdates(idIterator);
              try {
                idIterator.wait();
              } catch (InterruptedException e) {
                // Not sure if this can happen if we are not shutting down but we need to abort in case it happens.
                throw new IOException("Operation failed due to an Interrupt");
              }
            }
          }

          for (int i = fileTree.getHeight(); i > 0; i--) {
            if (!deleteTreeLevel(path, fileTree, i)) {
              ret = false;
              return ret;
            }
          }
        } finally {
          if (subtreeRoot != null) {
            unlockSubtree(path);
          }
        }
        ret = true;
        return ret;
      } finally {
        retryCacheSetStateTransactional(cacheEntry, ret);
      }
    }
  }

  private boolean deleteTreeLevel(final String subtreeRootPath,
    final AbstractFileTree.FileTree fileTree, int level) throws
    TransactionContextException, IOException {
    ArrayList<Future> barrier = new ArrayList<>();

    for (final ProjectedINode dir : fileTree.getDirsByLevel(level)) {
      if (fileTree.countChildren(dir.getId()) <= BIGGEST_DELETABLE_DIR) {
        final String path = fileTree.createAbsolutePath(subtreeRootPath, dir);
        Future f = multiTransactionDeleteInternal(path);
        barrier.add(f);
      } else {
        //delete the content of the directory one by one.
        for (final ProjectedINode inode : fileTree.getChildren(dir.getId())) {
          if (!inode.isDirectory()) {
            final String path = fileTree.createAbsolutePath(subtreeRootPath,
              inode);
            Future f = multiTransactionDeleteInternal(path);
            barrier.add(f);
          }
        }
        // the dir is empty now. delete it.
        final String path = fileTree.createAbsolutePath(subtreeRootPath, dir);
        Future f = multiTransactionDeleteInternal(path);
        barrier.add(f);
      }
    }

    boolean result = true;
    for (Future f : barrier) {
      try {
        if (!((Boolean) f.get())) {
          result = false;
        }
      } catch (Exception e) {
        result = false;
        LOG.error("Exception was thrown during partial delete", e);
      }
    }
    return result;
  }

  private Future multiTransactionDeleteInternal(final String path1) throws
    StorageException, TransactionContextException,
    IOException {
    byte[][] pathComponents = FSDirectory.
      getPathComponentsForReservedPath(path1);
    final String path = FSDirectory.resolvePath(path1, pathComponents, dir);
    return subtreeOperationsExecutor.submit(new Callable<Boolean>() {
      @Override
      public Boolean call() throws Exception {
        HopsTransactionalRequestHandler deleteHandler
          = new HopsTransactionalRequestHandler(HDFSOperationType.SUBTREE_DELETE) {
          @Override
          public void acquireLock(TransactionLocks locks)
            throws IOException {
            LockFactory lf = LockFactory.getInstance();
            locks.add(lf.getINodeLock(!dir.isQuotaEnabled()/*
               * skip INode Attr Lock
               */, nameNode,
              INodeLockType.WRITE_ON_TARGET_AND_PARENT,
              INodeResolveType.PATH_AND_ALL_CHILDREN_RECURSIVELY, false, true,
              path))
              .add(lf.getLeaseLock(LockType.WRITE))
              .add(lf.getLeasePathLock(LockType.READ_COMMITTED))
              .add(lf.getBlockLock()).add(
              lf.getBlockRelated(BLK.RE, BLK.CR, BLK.UC, BLK.UR, BLK.PE,
                BLK.IV));
            if (dir.isQuotaEnabled()) {
              locks.add(lf.getQuotaUpdateLock(true, path));
            }
            if (erasureCodingEnabled) {
              locks.add(lf.getEncodingStatusLock(true, LockType.WRITE, path));
            }
          }

          @Override
          public Object performTask() throws IOException {
            return deleteInternal(path, true, false);
          }
        };
        return (Boolean) deleteHandler.handle(this);
      }
    });
  }

  /**
   * Lock a subtree of the filesystem tree.
   * Locking a subtree prevents it from any concurrent write operations.
   *
   * @param path
   * the root of the subtree to be locked
   * @return
   * the inode representing the root of the subtree
   * @throws IOException
   */
  @VisibleForTesting
  INodeIdentifier lockSubtree(final String path,
    SubTreeOperation.StoOperationType stoType) throws IOException {
    return lockSubtreeAndCheckPathPermission(path, false, null, null, null,
      null, stoType);
  }

  /**
   * Lock a subtree of the filesystem tree and ensure that the client has
   * sufficient permissions. Locking a subtree prevents it from any concurrent
   * write operations.
   *
   * @param path
   * the root of the subtree to be locked
   * @param doCheckOwner
   * whether or not to check the owner
   * @param ancestorAccess
   * the requested ancestor access
   * @param parentAccess
   * the requested parent access
   * @param access
   * the requested access
   * @param subAccess
   * the requested sub access
   * @return
   * the inode representing the root of the subtree
   * @throws IOException
   */
  @VisibleForTesting
  private INodeIdentifier lockSubtreeAndCheckPathPermission(final String path,
    final boolean doCheckOwner, final FsAction ancestorAccess,
    final FsAction parentAccess, final FsAction access,
    final FsAction subAccess,
    final SubTreeOperation.StoOperationType stoType) throws IOException {

    if (path.compareTo("/") == 0) {
      return null;
    }

    return (INodeIdentifier) new HopsTransactionalRequestHandler(
      HDFSOperationType.SET_SUBTREE_LOCK) {

      @Override
      public void setUp() throws IOException {
        super.setUp();
        if (LOG.isDebugEnabled()) {
          LOG.debug("About to lock \"" + path + "\"");
        }
      }

      @Override
      public void acquireLock(TransactionLocks locks) throws IOException {
        LockFactory lf = LockFactory.getInstance();
        locks.add(lf.getINodeLock(!dir.isQuotaEnabled()/*
           * skip INode Attr Lock
           */, nameNode, INodeLockType.WRITE,
          INodeResolveType.PATH, false, path)).
          //READ_COMMITTED because it is index scan and locking is bad idea
          //INode lock is sufficient
          add(lf.getSubTreeOpsLock(LockType.READ_COMMITTED,
            getSubTreeLockPathPrefix(path))); // it is
        locks.add(lf.getAcesLock());
      }

      @Override
      public Object performTask() throws IOException {
        FSPermissionChecker pc = getPermissionChecker();
        if (isPermissionEnabled && !pc.isSuperUser()) {
          pc.checkPermission(path, dir.getRootDir(), doCheckOwner,
            ancestorAccess, parentAccess, access, subAccess, true);
        }

        INodesInPath inodesInPath = dir.getRootDir().getExistingPathINodes(path,
          false);
        INode[] nodes = inodesInPath.getINodes();
        INode inode = nodes[nodes.length - 1];
        if (inode != null && inode.isDirectory() && !inode.isRoot()) { // never lock the fs root
          checkSubTreeLocks(getSubTreeLockPathPrefix(path));
          inode.setSubtreeLocked(true);
          inode.setSubtreeLockOwner(getNamenodeId());
          EntityManager.update(inode);
          if (LOG.isDebugEnabled()) {
            LOG.debug("Lock the INode with sub tree lock flag. Path: \"" + path
              + "\" "
              + " id: " + inode.getId()
              + " pid: " + inode.getParentId() + " name: " + inode.
              getLocalName());
          }

          EntityManager.update(new SubTreeOperation(getSubTreeLockPathPrefix(
            path),
             nameNode.getId(), stoType));
          INodeIdentifier iNodeIdentifier = new INodeIdentifier(inode.getId(),
            inode.getParentId(),
            inode.getLocalName(), inode.getPartitionId());
          iNodeIdentifier.setDepth(inode.myDepth());
          return iNodeIdentifier;
        } else {
          if (LOG.isInfoEnabled()) {
            LOG.info("No component was locked in the path using sub tree flag. "
              + "Path: \"" + path + "\"");
          }
          return null;
        }
      }
    }.handle(this);
  }

  /**
   * adds / at the end of the path
   * suppose /aa/bb is locked and we want to lock an other folder /a.
   * when we search for all prefixes "/a" it will return subtree ops in other
   * folders i.e /aa*. By adding / in the end of the path solves the problem
   *
   * @param path
   * @return /path + "/"
   */
  private String getSubTreeLockPathPrefix(String path) {
    String subTreeLockPrefix = path;
    if (!subTreeLockPrefix.endsWith("/")) {
      subTreeLockPrefix += "/";
    }
    return subTreeLockPrefix;
  }

  /**
   * check for sub tree locks in the descendant tree
   *
   * @return number of active operations in the descendant tree
   */
  private void checkSubTreeLocks(String path) throws TransactionContextException,
    StorageException {
    List<SubTreeOperation> ops = (List<SubTreeOperation>) EntityManager.
      findList(SubTreeOperation.Finder.ByPathPrefix,
        path);  // THIS RETURNS ONLY ONE SUBTREE OP IN THE CHILD TREE. INCREASE THE LIMIT IN IMPL LAYER IF NEEDED
    Set<Long> activeNameNodeIds = new HashSet<>();
    for (ActiveNode node : nameNode.getActiveNameNodes().getActiveNodes()) {
      activeNameNodeIds.add(node.getId());
    }

    for (SubTreeOperation op : ops) {
      if (activeNameNodeIds.contains(op.getNameNodeId())) {
        throw new SubtreeLockedException("There is at least one ongoing "
          + "subtree operation on the descendants. Path: " + op.getPath()
          + " Operation " + op.getOpType() + " NameNodeId " + op.getNameNodeId());

      } else { // operation started by a dead namenode.
        //TODO: what if the activeNameNodeIds does not contain all new namenode ids
        //An operation belonging to new namenode might be considered dead
        //handle this my maintaining a list of dead namenodes.
        EntityManager.remove(op);
      }
    }
  }

  /**
   * Unlock a subtree in the filesystem tree.
   *
   * @param path
   * the root of the subtree
   * @throws IOException
   */
  @VisibleForTesting
  void unlockSubtree(final String path) throws IOException {
    new HopsTransactionalRequestHandler(HDFSOperationType.RESET_SUBTREE_LOCK) {
      @Override
      public void acquireLock(TransactionLocks locks) throws IOException {
        LockFactory lf = LockFactory.getInstance();
        locks.add(lf.getINodeLock(!dir.isQuotaEnabled()/*
           * skip INode Attr Lock
           */, nameNode, INodeLockType.WRITE,
          INodeResolveType.PATH, false, true, path));
      }

      @Override
      public Object performTask() throws IOException {
        INodesInPath inodesInPath = dir.getRootDir().getExistingPathINodes(path,
          false);
        INode[] nodes = inodesInPath.getINodes();
        INode inode = nodes[nodes.length - 1];
        if (inode != null && inode.isSubtreeLocked()) {
          inode.setSubtreeLocked(false);
          EntityManager.update(inode);
        }
        EntityManager.remove(
          new SubTreeOperation(getSubTreeLockPathPrefix(path)));
        return null;
      }
    }.handle(this);
  }

  private int pid(String param) {
    StringTokenizer tok = new StringTokenizer(param);
    tok.nextElement();
    return Integer.parseInt((String) tok.nextElement());
  }

  private String pname(String param) {
    StringTokenizer tok = new StringTokenizer(param);
    return (String) tok.nextElement();
  }

  public NameNode getNameNode() {
    return nameNode;
  }

  /**
   * @see org.apache.hadoop.hdfs.protocol.ClientProtocol#getEncodingStatus
   */
  public EncodingStatus getEncodingStatus(final String filePath)
    throws IOException {
    HopsTransactionalRequestHandler findReq
      = new HopsTransactionalRequestHandler(
        HDFSOperationType.FIND_ENCODING_STATUS) {
      @Override
      public void acquireLock(TransactionLocks locks) throws IOException {
        LockFactory lf = LockFactory.getInstance();
        locks.add(lf.getINodeLock(nameNode, INodeLockType.READ_COMMITTED,
          INodeResolveType.PATH, filePath)).add(
            lf.getEncodingStatusLock(LockType.READ_COMMITTED, filePath));
      }

      @Override
      public Object performTask() throws IOException {
        FSPermissionChecker pc = getPermissionChecker();
        try {
          if (isPermissionEnabled) {
            checkPathAccess(pc, filePath, FsAction.READ);
          }
        } catch (AccessControlException e) {
          logAuditEvent(false, "getEncodingStatus", filePath);
          throw e;
        }
        INode targetNode = getINode(filePath);
        if (targetNode == null) {
          throw new FileNotFoundException();
        }
        return EntityManager
          .find(EncodingStatus.Finder.ByInodeId, targetNode.getId());
      }
    };
    Object result = findReq.handle();
    if (result == null) {
      return new EncodingStatus(EncodingStatus.Status.NOT_ENCODED);
    }
    return (EncodingStatus) result;
  }

  /**
   * Get the inode with the given id.
   *
   * @param id
   * the inode id
   * @return
   * the inode
   * @throws IOException
   */
  public INode findInode(final int id) throws IOException {
    LightWeightRequestHandler findHandler = new LightWeightRequestHandler(
      HDFSOperationType.GET_INODE) {
      @Override
      public Object performTask() throws IOException {
        INodeDataAccess<INode> dataAccess = (INodeDataAccess) HdfsStorageFactory
          .getDataAccess(INodeDataAccess.class);
        return dataAccess.findInodeByIdFTIS(id);
      }
    };
    return (INode) findHandler.handle();
  }

  /**
   * Get the path of a file with the given inode id.
   *
   * @param id
   * the inode id of the file
   * @return
   * the path
   * @throws IOException
   */
  public String getPath(int id, boolean inTree) throws IOException {
    LinkedList<INode> resolvedInodes = new LinkedList<>();
    boolean resolved[] = new boolean[1];
    INodeUtil.findPathINodesById(id, inTree, resolvedInodes, resolved);

    if (!resolved[0]) {
      throw new IOException(
        "Path could not be resolved for inode with id " + id);
    }

    return INodeUtil.constructPath(resolvedInodes);
  }

  /**
   * @see
   * org.apache.hadoop.hdfs.protocol.ClientProtocol#getMissingBlockLocations
   */
  public LocatedBlocks getMissingBlockLocations(final String clientMachine,
    final String filePath)
    throws
    IOException {

    LocatedBlocks blocks = getBlockLocations(clientMachine, filePath, 0,
      Long.MAX_VALUE);
    Iterator<LocatedBlock> iterator = blocks.getLocatedBlocks().iterator();
    while (iterator.hasNext()) {
      LocatedBlock b = iterator.next();
      if ((b.isCorrupt() || (b.getLocations().length == 0 && b.getBlockSize()
        > 0)) == false) {
        iterator.remove();
      }
    }
    return blocks;
  }

  /**
   * Add and encoding status for a file without checking the retry cache.
   *
   * @param sourcePath
   * the file path
   * @param policy
   * the policy to be used
   * @throws IOException
   */
  public void addEncodingStatus(final String sourcePath,
    final EncodingPolicy policy, final EncodingStatus.Status status,
    final boolean checkRetryCache)
    throws IOException {
    new HopsTransactionalRequestHandler(HDFSOperationType.ADD_ENCODING_STATUS) {

      @Override
      public void acquireLock(TransactionLocks locks) throws IOException {
        LockFactory lf = LockFactory.getInstance();
        locks.add(lf.getINodeLock(nameNode, INodeLockType.WRITE,
          INodeResolveType.PATH, sourcePath));
        locks.add(lf.getEncodingStatusLock(LockType.WRITE, sourcePath))
          .add(lf.getRetryCacheEntryLock(Server.getClientId(), Server.
            getCallId()));
      }

      @Override
      public Object performTask() throws IOException {
        CacheEntry cacheEntry = null;
        if (checkRetryCache) {
          cacheEntry = RetryCacheDistributed.waitForCompletion(retryCache);
          if (cacheEntry != null && cacheEntry.isSuccess()) {
            return null; // Return previous response
          }
        }
        boolean success = false;
        try {
          FSPermissionChecker pc = getPermissionChecker();
          try {
            if (isPermissionEnabled) {
              checkPathAccess(pc, sourcePath, FsAction.WRITE);
            }
          } catch (AccessControlException e) {
            logAuditEvent(false, "encodeFile", sourcePath);
            throw e;
          }
          INode target = getINode(sourcePath);
          EncodingStatus existing = EntityManager.find(
            EncodingStatus.Finder.ByInodeId, target.getId());
          if (existing != null) {
            throw new IOException("Attempting to request encoding for an"
              + "encoded file");
          }
          INode inode = dir.getINode(sourcePath);
          EncodingStatus encodingStatus = new EncodingStatus(inode.getId(),
            inode.isInTree(), status,
            policy, System.currentTimeMillis());
          EntityManager.add(encodingStatus);
          success = true;
          return null;

        } finally {
          if (checkRetryCache) {
            RetryCacheDistributed.setState(cacheEntry, success);
          }
        }
      }
    }.handle();
  }

  /**
   * Remove the status of an erasure-coded file.
   *
   * @param encodingStatus
   * the status of the file
   * @throws IOException
   */
  public void removeEncodingStatus(final EncodingStatus encodingStatus)
    throws IOException {
    // All referring inodes are already deleted. No more lock necessary.
    LightWeightRequestHandler removeHandler = new LightWeightRequestHandler(
      EncodingStatusOperationType.DELETE) {
      @Override
      public Object performTask() throws IOException {
        BlockChecksumDataAccess blockChecksumDataAccess
          = (BlockChecksumDataAccess) HdfsStorageFactory
            .getDataAccess(BlockChecksumDataAccess.class);
        EncodingStatusDataAccess encodingStatusDataAccess
          = (EncodingStatusDataAccess) HdfsStorageFactory
            .getDataAccess(EncodingStatusDataAccess.class);
        blockChecksumDataAccess.deleteAll(encodingStatus.getInodeId());
        blockChecksumDataAccess
          .deleteAll(encodingStatus.getParityInodeId());
        encodingStatusDataAccess.delete(encodingStatus);
        return null;
      }
    };
    removeHandler.handle();
  }

  /**
   * Remove the status of an erasure-coded file.
   *
   * @param path
   * the path of the file
   * @param encodingStatus
   * the status of the file
   * @throws IOException
   */
  public void removeEncodingStatus(final String path,
    final EncodingStatus encodingStatus) throws IOException {
    new HopsTransactionalRequestHandler(
      HDFSOperationType.DELETE_ENCODING_STATUS) {

      @Override
      public void acquireLock(TransactionLocks locks) throws IOException {
        LockFactory lf = LockFactory.getInstance();
        locks.add(lf.getINodeLock(nameNode, INodeLockType.WRITE,
          INodeResolveType.PATH, path))
          .add(lf.getEncodingStatusLock(LockType.WRITE, path));
      }

      @Override
      public Object performTask() throws IOException {
        EntityManager.remove(encodingStatus);
        return null;
      }
    }.handle();
  }

  /**
   * @see org.apache.hadoop.hdfs.protocol.ClientProtocol#revokeEncoding
   */
  public void revokeEncoding(final String filePath, short replication)
    throws IOException {
    setReplication(filePath, replication);
    new HopsTransactionalRequestHandler(
      HDFSOperationType.REVOKE_ENCODING_STATUS) {

      @Override
      public void acquireLock(TransactionLocks locks) throws IOException {
        LockFactory lf = LockFactory.getInstance();
        locks.add(lf.getINodeLock(nameNode, INodeLockType.WRITE,
          INodeResolveType.PATH, filePath))
          .add(lf.getEncodingStatusLock(LockType.WRITE, filePath));
      }

      @Override
      public Object performTask() throws IOException {
        FSPermissionChecker pc = getPermissionChecker();
        try {
          if (isPermissionEnabled) {
            checkPathAccess(pc, filePath, FsAction.WRITE);
          }
        } catch (AccessControlException e) {
          logAuditEvent(false, "revokeEncoding", filePath);
          throw e;
        }
        INode targetNode = getINode(filePath);
        EncodingStatus encodingStatus = EntityManager
          .find(EncodingStatus.Finder.ByInodeId, targetNode.getId());
        encodingStatus.setRevoked(true);
        EntityManager.update(encodingStatus);
        return null;
      }
    }.handle();
  }

  /**
   * Set the status of an erasure-coded file.
   *
   * @param sourceFile
   * the file path
   * @param status
   * the file status
   * @throws IOException
   */
  public void updateEncodingStatus(String sourceFile,
    EncodingStatus.Status status) throws IOException {
    updateEncodingStatus(sourceFile, status, null, null);
  }

  /**
   * Set the parity status of an erasure-coded file.
   *
   * @param sourceFile
   * the file path
   * @param parityStatus
   * the parity file status
   * @throws IOException
   */
  public void updateEncodingStatus(String sourceFile,
    EncodingStatus.ParityStatus parityStatus) throws IOException {
    updateEncodingStatus(sourceFile, null, parityStatus, null);
  }

  /**
   * Set the status of an erasure-coded file.
   *
   * @param sourceFile
   * the file path
   * @param status
   * the file status
   * @param parityFile
   * the parity file name
   * @throws IOException
   */
  public void updateEncodingStatus(String sourceFile,
    EncodingStatus.Status status, String parityFile) throws IOException {
    updateEncodingStatus(sourceFile, status, null, parityFile);
  }

  /**
   * Set the status of an erasure-coded file and its parity file.
   *
   * @param sourceFile
   * the file path
   * @param status
   * the file status
   * @param parityStatus
   * the parity status
   * @param parityFile
   * the parity file name
   * @throws IOException
   */
  public void updateEncodingStatus(final String sourceFile,
    final EncodingStatus.Status status,
    final EncodingStatus.ParityStatus parityStatus, final String parityFile)
    throws IOException {
    new HopsTransactionalRequestHandler(
      HDFSOperationType.UPDATE_ENCODING_STATUS) {

      @Override
      public void acquireLock(TransactionLocks locks) throws IOException {
        LockFactory lf = LockFactory.getInstance();
        locks.add(lf.getINodeLock(nameNode, INodeLockType.WRITE,
          INodeResolveType.PATH, sourceFile))
          .add(lf.getEncodingStatusLock(LockType.WRITE, sourceFile));
      }

      @Override
      public Object performTask() throws IOException {
        INode targetNode = getINode(sourceFile);
        EncodingStatus encodingStatus = EntityManager
          .find(EncodingStatus.Finder.ByInodeId, targetNode.getId());
        if (status != null) {
          encodingStatus.setStatus(status);
          encodingStatus.setStatusModificationTime(System.currentTimeMillis());
        }
        if (parityFile != null) {
          encodingStatus.setParityFileName(parityFile);
          // Should be updated together with the status so the modification time is already set
        }
        if (parityStatus != null) {
          encodingStatus.setParityStatus(parityStatus);
          encodingStatus.setStatusModificationTime(System.currentTimeMillis());
        }
        EntityManager.update(encodingStatus);
        return null;
      }
    }.handle();
  }

  public INode getINode(String path)
    throws UnresolvedLinkException, StorageException,
    TransactionContextException {
    INodesInPath inodesInPath = dir.getExistingPathINodes(path);
    INode[] inodes = inodesInPath.getINodes();
    return inodes[inodes.length - 1];
  }

  public boolean isErasureCodingEnabled() {
    return erasureCodingEnabled;
  }

  /**
   * @see org.apache.hadoop.hdfs.protocol.ClientProtocol#addBlockChecksum
   */
  public void addBlockChecksum(final String src, final int blockIndex,
    final long checksum) throws IOException {
    new HopsTransactionalRequestHandler(HDFSOperationType.ADD_BLOCK_CHECKSUM) {
      @Override
      public void acquireLock(TransactionLocks locks) throws IOException {
        LockFactory lf = LockFactory.getInstance();
        locks.add(lf.getINodeLock(nameNode, INodeLockType.WRITE,
          INodeResolveType.PATH, src));
      }

      @Override
      public Object performTask() throws IOException {
        FSPermissionChecker pc = getPermissionChecker();
        try {
          if (isPermissionEnabled) {
            checkPathAccess(pc, src, FsAction.WRITE);
          }
        } catch (AccessControlException e) {
          logAuditEvent(false, "addBlockChecksum", src);
          throw e;
        }
        int inodeId = dir.getINode(src).getId();
        BlockChecksum blockChecksum = new BlockChecksum(inodeId, blockIndex,
          checksum);
        EntityManager.add(blockChecksum);
        return null;
      }
    }.handle();
  }

  /**
   * @see org.apache.hadoop.hdfs.protocol.ClientProtocol#getBlockChecksum
   */
  public long getBlockChecksum(final String src, final int blockIndex)
    throws IOException {
    return (Long) new HopsTransactionalRequestHandler(
      HDFSOperationType.GET_BLOCK_CHECKSUM) {

      @Override
      public void acquireLock(TransactionLocks locks) throws IOException {
        LockFactory lf = LockFactory.getInstance();
        locks.add(
          lf.getINodeLock(nameNode, INodeLockType.READ, INodeResolveType.PATH,
            src)).add(lf.getBlockChecksumLock(src, blockIndex));
      }

      @Override
      public Object performTask() throws IOException {
        FSPermissionChecker pc = getPermissionChecker();
        try {
          if (isPermissionEnabled) {
            checkPathAccess(pc, src, FsAction.READ);
          }
        } catch (AccessControlException e) {
          logAuditEvent(false, "getBlockChecksum", src);
          throw e;
        }
        INode node = dir.getINode(src);
        BlockChecksumDataAccess.KeyTuple key
          = new BlockChecksumDataAccess.KeyTuple(node.getId(), blockIndex);
        BlockChecksum checksum = EntityManager.find(
          BlockChecksum.Finder.ByKeyTuple, key);

        if (checksum == null) {
          throw new IOException("No checksum was found for " + key);
        }

        return checksum.getChecksum();
      }
    }.handle();
  }

  void modifyAclEntries(final String src, final List<AclEntry> aclSpec) throws
    IOException {
    aclConfigFlag.checkForApiCall();
    if (isInSafeMode()) {
      throw new SafeModeException("Cannot modify acl entries " + src, safeMode);
    }
    new HopsTransactionalRequestHandler(HDFSOperationType.MODIFY_ACL_ENTRIES) {
      @Override
      public void acquireLock(TransactionLocks locks) throws IOException {
        LockFactory lf = LockFactory.getInstance();
        locks.add(lf.getINodeLock(false, nameNode, INodeLockType.WRITE,
          INodeResolveType.PATH, src));
        locks.add(lf.getAcesLock());
      }

      @Override
      public Object performTask() throws IOException {
        FSPermissionChecker pc = getPermissionChecker();
        if (isPermissionEnabled) {
          checkPathAccess(pc, src, FsAction.WRITE);
        }
        dir.modifyAclEntries(src, aclSpec);
        return null;
      }
    }.handle();
  }

  void removeAclEntries(final String src, final List<AclEntry> aclSpec) throws
    IOException {
    aclConfigFlag.checkForApiCall();
    if (isInSafeMode()) {
      throw new SafeModeException("Cannot remove acl entries " + src, safeMode);
    }
    new HopsTransactionalRequestHandler(HDFSOperationType.REMOVE_ACL_ENTRIES) {

      @Override
      public void acquireLock(TransactionLocks locks) throws IOException {
        LockFactory lf = LockFactory.getInstance();
        locks.add(lf.getINodeLock(true, nameNode, INodeLockType.WRITE,
          INodeResolveType.PATH, src));
        locks.add(lf.getAcesLock());
      }

      @Override
      public Object performTask() throws IOException {
        FSPermissionChecker pc = getPermissionChecker();
        if (isPermissionEnabled) {
          checkPathAccess(pc, src, FsAction.WRITE);
        }
        dir.removeAclEntries(src, aclSpec);
        return null;
      }
    }.handle();
  }

  void removeDefaultAcl(final String src) throws IOException {
    aclConfigFlag.checkForApiCall();
    if (isInSafeMode()) {
      throw new SafeModeException("Cannot remove default acl " + src, safeMode);
    }
    new HopsTransactionalRequestHandler(HDFSOperationType.REMOVE_DEFAULT_ACL) {

      @Override
      public void acquireLock(TransactionLocks locks) throws IOException {
        LockFactory lf = LockFactory.getInstance();
        locks.add(lf.getINodeLock(true, nameNode, INodeLockType.WRITE,
          INodeResolveType.PATH, src));
        locks.add(lf.getAcesLock());
      }

      @Override
      public Object performTask() throws IOException {
        FSPermissionChecker pc = getPermissionChecker();
        if (isPermissionEnabled) {
          checkPathAccess(pc, src, FsAction.WRITE);
        }
        dir.removeDefaultAcl(src);
        return null;
      }
    }.handle();
  }

  void removeAcl(final String src) throws IOException {
    aclConfigFlag.checkForApiCall();
    if (isInSafeMode()) {
      throw new SafeModeException("Cannot remove acl " + src, safeMode);
    }
    new HopsTransactionalRequestHandler(HDFSOperationType.REMOVE_ACL) {

      @Override
      public void acquireLock(TransactionLocks locks) throws IOException {
        LockFactory lf = LockFactory.getInstance();
        locks.add(lf.getINodeLock(true, nameNode, INodeLockType.WRITE,
          INodeResolveType.PATH, src));
        locks.add(lf.getAcesLock());
      }

      @Override
      public Object performTask() throws IOException {
        FSPermissionChecker pc = getPermissionChecker();
        if (isPermissionEnabled) {
          checkPathAccess(pc, src, FsAction.WRITE);
        }
        dir.removeAcl(src);
        return null;
      }
    }.handle();
  }

  void setAcl(final String src, final List<AclEntry> aclSpec) throws IOException {
    aclConfigFlag.checkForApiCall();
    if (isInSafeMode()) {
      throw new SafeModeException("Cannot set acl " + src, safeMode);
    }
    new HopsTransactionalRequestHandler(HDFSOperationType.SET_ACL) {
      @Override
      public void acquireLock(TransactionLocks locks) throws IOException {
        LockFactory lf = LockFactory.getInstance();
        locks.add(lf.getINodeLock(true, nameNode, INodeLockType.WRITE,
          INodeResolveType.PATH, src));
        locks.add(lf.getAcesLock());
      }

      @Override
      public Object performTask() throws IOException {
        FSPermissionChecker pc = getPermissionChecker();
        if (isPermissionEnabled) {
          checkPathAccess(pc, src, FsAction.WRITE);
        }
        dir.setAcl(src, aclSpec);
        return null;
      }
    }.handle();

  }

  AclStatus getAclStatus(final String src) throws IOException {
    aclConfigFlag.checkForApiCall();
    return (AclStatus) new HopsTransactionalRequestHandler(
      HDFSOperationType.GET_ACL_STATUS) {

      @Override
      public void acquireLock(TransactionLocks locks) throws IOException {
        LockFactory lf = LockFactory.getInstance();
        locks.add(lf.getINodeLock(true, nameNode, INodeLockType.READ,
          INodeResolveType.PATH, src));
        locks.add(lf.getAcesLock());
      }

      @Override
      public Object performTask() throws IOException {
        FSPermissionChecker pc = getPermissionChecker();
        if (isPermissionEnabled) {
          checkPathAccess(pc, src, FsAction.READ);
        }
        return dir.getAclStatus(src);
      }
    }.handle();
  }

  /**
   * @see
   * org.apache.hadoop.hdfs.protocol.ClientProtocol#getRepairedBlockLocations
   */
  public LocatedBlock getRepairedBlockLocations(String clientMachine,
    final String sourcePath, String parityPath, LocatedBlock block,
    boolean isParity) throws IOException {
    EncodingStatus status = getEncodingStatus(sourcePath);
    Codec codec = Codec.getCodec(status.getEncodingPolicy().getCodec());

    ArrayList<LocatedBlock> sourceLocations = new ArrayList(getBlockLocations(
      clientMachine, sourcePath, 0,
      Long.MAX_VALUE).getLocatedBlocks());
    Collections.sort(sourceLocations, LocatedBlock.blockIdComparator);
    ArrayList<LocatedBlock> parityLocations = new ArrayList(getBlockLocations(
      clientMachine, parityPath, 0,
      Long.MAX_VALUE).getLocatedBlocks());
    Collections.sort(parityLocations, LocatedBlock.blockIdComparator);

    HashSet<Node> excluded = new HashSet<>();
    int stripe = isParity ? getStripe(block, parityLocations, codec.
      getParityLength()) : getStripe(block, sourceLocations, codec.
        getStripeLength());

    // Exclude all nodes from the related source stripe
    int index = stripe * codec.getStripeLength();
    for (int i = index;
      i < sourceLocations.size() && i < index + codec.getStripeLength();
      i++) {
      DatanodeInfo[] nodes = sourceLocations.get(i).getLocations();
      for (DatanodeInfo node : nodes) {
        excluded.add(node);
      }
    }

    // Exclude all nodes from the related parity blocks
    index = stripe * codec.getParityLength();
    for (int i = index; i < parityLocations.size()
      && i < index + codec.getParityLength(); i++) {
      DatanodeInfo[] nodes = parityLocations.get(i).getLocations();
      for (DatanodeInfo node : nodes) {
        excluded.add(node);
      }
    }

    // Find which storage policy is used for this file.
    byte storagePolicyID = (byte) new HopsTransactionalRequestHandler(
      HDFSOperationType.TEST) {
      @Override
      public void acquireLock(TransactionLocks locks) throws IOException {
        LockFactory lf = LockFactory.getInstance();
        locks.add(lf.getINodeLock(nameNode,
          TransactionLockTypes.INodeLockType.READ_COMMITTED,
          TransactionLockTypes.INodeResolveType.PATH, sourcePath));
      }

      @Override
      public Object performTask() throws IOException {
        INode targetNode = nameNode.getNamesystem().getINode(sourcePath);
        return targetNode.getLocalStoragePolicyID();
      }
    }.handle();

    List<DatanodeStorageInfo> chosenStorages
      = new LinkedList<DatanodeStorageInfo>();

    final DatanodeStorageInfo[] descriptors = blockManager.
      chooseTarget4ParityRepair(
        isParity ? parityPath : sourcePath,
        isParity ? 1 : status.getEncodingPolicy().getTargetReplication(),
        null, chosenStorages, excluded, block.getBlockSize(), storagePolicyID);

    return new LocatedBlock(block.getBlock(), descriptors);
  }

  private int getStripe(LocatedBlock block,
    ArrayList<LocatedBlock> locatedBlocks, int length) {
    int i = 0;
    for (LocatedBlock b : locatedBlocks) {
      if (block.getBlock().getBlockId() == b.getBlock().getBlockId()) {
        break;
      }
      i++;
    }
    return i / length;
  }

  private PathInformation getPathExistingINodesFromDB(final String path,
    final boolean doCheckOwner, final FsAction ancestorAccess,
    final FsAction parentAccess, final FsAction access,
    final FsAction subAccess) throws IOException {
    HopsTransactionalRequestHandler handler
      = new HopsTransactionalRequestHandler(HDFSOperationType.SUBTREE_PATH_INFO) {
      @Override
      public void acquireLock(TransactionLocks locks) throws IOException {
        LockFactory lf = LockFactory.getInstance();
        locks.add(lf.getINodeLock(!dir.isQuotaEnabled()/*
           * skip INode Attr Lock
           */, nameNode, INodeLockType.READ_COMMITTED,
          INodeResolveType.PATH, false,
          path)).add(lf.getBlockLock()); // blk lock only if file
        locks.add(lf.getAcesLock());
      }

      @Override
      public Object performTask() throws IOException {
        FSPermissionChecker pc = getPermissionChecker();
        if (isPermissionEnabled && !pc.isSuperUser()) {
          pc.checkPermission(path, dir.getRootDir(), doCheckOwner,
            ancestorAccess, parentAccess, access, subAccess, true);
        }

        byte[][] pathComponents = INode.getPathComponents(path);
        boolean isDir = false;
        INode.DirCounts srcCounts = new INode.DirCounts();
        INodeDirectory.INodesInPath dstInodesInPath = dir.getRootDir().
          getExistingPathINodes(pathComponents,
            pathComponents.length, false);
        final INode[] pathInodes = dstInodesInPath.getINodes();

        INodeAttributes quotaDirAttributes = null;
        INode leafInode = pathInodes[pathInodes.length - 1];
        if (leafInode != null) {  // complete path resolved
          if (leafInode instanceof INodeFile) {
            isDir = false;
            //do ns and ds counts for file only
            leafInode.spaceConsumedInTree(srcCounts);
          } else {
            isDir = true;
            if (leafInode instanceof INodeDirectoryWithQuota && dir
              .isQuotaEnabled()) {
              quotaDirAttributes = ((INodeDirectoryWithQuota) leafInode)
                .getINodeAttributes();
            }
          }
        }

        //Get acls
        List[] acls = new List[pathInodes.length];
        for (int i = 0; i < pathInodes.length; i++) {
          if (pathInodes[i] != null) {
            AclFeature aclFeature = INodeAclHelper.getAclFeature(pathInodes[i]);
            acls[i] = aclFeature != null ? aclFeature.getEntries() : null;
          }
        }

        return new PathInformation(path, pathComponents,
          pathInodes, dstInodesInPath.getCount(), isDir,
          srcCounts.getNsCount(), srcCounts.getDsCount(), quotaDirAttributes,
          acls);
      }
    };
    return (PathInformation) handler.handle(this);
  }

  private class PathInformation {

    private String path;
    private byte[][] pathComponents;
    private INode[] pathInodes;
    private boolean dir;
    private long nsCount;
    private long dsCount;
    private int numExistingComp;
    private final INodeAttributes subtreeRootAttributes;
    private final List<AclEntry>[] pathInodeAcls;

    public PathInformation(String path,
      byte[][] pathComponents, INode[] pathInodes, int numExistingComp,
      boolean dir, long nsCount, long dsCount,
      INodeAttributes subtreeRootAttributes, List<AclEntry>[] pathInodeAcls) {
      this.path = path;
      this.pathComponents = pathComponents;
      this.pathInodes = pathInodes;
      this.dir = dir;
      this.nsCount = nsCount;
      this.dsCount = dsCount;
      this.numExistingComp = numExistingComp;
      this.subtreeRootAttributes = subtreeRootAttributes;
      this.pathInodeAcls = pathInodeAcls;
    }

    public String getPath() {
      return path;
    }

    public byte[][] getPathComponents() {
      return pathComponents;
    }

    public INode[] getPathInodes() {
      return pathInodes;
    }

    public boolean isDir() {
      return dir;
    }

    public long getNsCount() {
      return nsCount;
    }

    public long getDsCount() {
      return dsCount;
    }

    public int getNumExistingComp() {
      return numExistingComp;
    }

    public INodeAttributes getSubtreeRootAttributes() {
      return subtreeRootAttributes;
    }

    public List<AclEntry>[] getPathInodeAcls() {
      return pathInodeAcls;
    }
  }

  public ExecutorService getExecutorService() {
    return subtreeOperationsExecutor;
  }

  public boolean storeSmallFilesInDB() {
    return this.storeSmallFilesInDB;
  }

  public static int dbOnDiskFileMaximumSize() {
    return DB_ON_DISK_FILE_MAX_SIZE;
  }

  public static int dbOnDiskSmallFileMaxSize() {
    return DB_ON_DISK_SMALL_FILE_MAX_SIZE;
  }

  public static int dbOnDiskMediumFileMaxSize() {
    return DB_ON_DISK_MEDIUM_FILE_MAX_SIZE;
  }

  public static int dbOnDiskLargeFileMaxSize() {
    return DB_ON_DISK_LARGE_FILE_MAX_SIZE;
  }

  public static int dbInMemorySmallFileMaxSize() {
    return DB_IN_MEMORY_FILE_MAX_SIZE;
  }

  public byte[] getSmallFileData(final int id) throws IOException {
    final int inodeId = -id;
    return (byte[]) (new HopsTransactionalRequestHandler(
      HDFSOperationType.GET_SMALL_FILE_DATA) {
      INodeIdentifier inodeIdentifier;

      @Override
      public void setUp() throws StorageException {
        inodeIdentifier = new INodeIdentifier(inodeId);
      }

      @Override
      public void acquireLock(TransactionLocks locks) throws IOException {
        LockFactory lf = LockFactory.getInstance();
        locks.
          add(lf.getIndividualINodeLock(INodeLockType.READ, inodeIdentifier));
      }

      @Override
      public Object performTask() throws IOException {
        INode iNode = EntityManager.find(INode.Finder.ByINodeIdFTIS, inodeId);

        if (iNode == null) {
          throw new FileNotFoundException("The file id: " + id
            + " does not exist");
        }

        if (iNode instanceof INodeFile) {
          INodeFile file = ((INodeFile) iNode);
          if (!file.isFileStoredInDB()) {
            throw new IOException(
              "The requested file is not stored in the database.");
          }

          return ((INodeFile) iNode).getFileDataInDB();
        } else {
          throw new FileNotFoundException("Inode id: " + id + " is not a file.");
        }
      }
    }).handle();
  }

  void checkAccess(final String src, final FsAction mode) throws IOException {

    HopsTransactionalRequestHandler checkAccessHandler
      = new HopsTransactionalRequestHandler(HDFSOperationType.CHECK_ACCESS,
        src) {
      @Override
      public void acquireLock(TransactionLocks locks) throws IOException {
        LockFactory lf = getInstance();
        locks.add(lf.getINodeLock(true/*
           * skip quota
           */, nameNode,
          INodeLockType.READ,
          INodeResolveType.PATH, true, src));
      }

      @Override
      public Object performTask() throws IOException {
        FSPermissionChecker pc = getPermissionChecker();
        try {
          INode inode = getINode(src);
          if (inode == null) {
            throw new FileNotFoundException("Path not found");
          }
          if (isPermissionEnabled) {
            checkPermission(pc, src, false, null, null, mode, null);
          }
        } catch (AccessControlException e) {
          logAuditEvent(false, "checkAccess", src);
          throw e;
        }
        return null;
      }
    };

    if (!DFSUtil.isValidName(src)) {
      throw new InvalidPathException("Invalid file name: " + src);
    }

    checkAccessHandler.handle(this);
  }

  public LastUpdatedContentSummary getLastUpdatedContentSummary(
    final String path) throws
    IOException {

    LastUpdatedContentSummary luSummary
      = (LastUpdatedContentSummary) new HopsTransactionalRequestHandler(
        HDFSOperationType.GET_LAST_UPDATED_CONTENT_SUMMARY) {

        @Override
        public void acquireLock(TransactionLocks locks) throws IOException {
          LockFactory lf = getInstance();
          locks.add(lf.getINodeLock(!dir.isQuotaEnabled(), nameNode,
            INodeLockType.READ_COMMITTED, INodeResolveType.PATH, false, path));
        }

        @Override
        public Object performTask() throws IOException {
          INode subtreeRoot = getINode(path);
          if (subtreeRoot instanceof INodeDirectoryWithQuota) {
            INodeDirectoryWithQuota quotaDir
              = (INodeDirectoryWithQuota) subtreeRoot;
            return new LastUpdatedContentSummary(quotaDir.numItemsInTree(),
              quotaDir.diskspaceConsumed(), quotaDir.getNsQuota(), quotaDir
              .getDsQuota());
          }
          return null;
        }

      }.handle(this);

    if (luSummary == null) {
      ContentSummary summary = getContentSummary(path);
      luSummary = new LastUpdatedContentSummary(summary.getFileCount()
        + summary.getDirectoryCount(), summary.getSpaceConsumed(),
        summary.getQuota(), summary.getSpaceQuota());
    }

    return luSummary;

  }

  private CacheEntry retryCacheWaitForCompletionTransactional() throws
    IOException {
    HopsTransactionalRequestHandler rh = new HopsTransactionalRequestHandler(
      HDFSOperationType.CONCAT) {
      @Override
      public void acquireLock(TransactionLocks locks) throws IOException {
        LockFactory lf = getInstance();
        locks.add(lf.getRetryCacheEntryLock(Server.getClientId(), Server.
          getCallId()));
      }

      @Override
      public Object performTask() throws IOException {
        return RetryCacheDistributed.waitForCompletion(retryCache);
      }
    };
    return (CacheEntry) rh.handle(this);
  }

  private CacheEntry retryCacheSetStateTransactional(final CacheEntry cacheEntry,
    final boolean ret) throws IOException {
    HopsTransactionalRequestHandler rh = new HopsTransactionalRequestHandler(
      HDFSOperationType.CONCAT) {
      @Override
      public void acquireLock(TransactionLocks locks) throws IOException {
        LockFactory lf = getInstance();
        locks.add(lf.getRetryCacheEntryLock(Server.getClientId(), Server.
          getCallId()));
      }

      @Override
      public Object performTask() throws IOException {
        RetryCacheDistributed.setState(cacheEntry, ret);
        return null;
      }
    };
    return (CacheEntry) rh.handle(this);
  }

  class RetryCacheCleaner implements Runnable {

    boolean shouldCacheCleanerRun = true;
    long entryExpiryNanos;
    Timer timer = new Timer();

    public RetryCacheCleaner() {
      long entryExpiryMillis = conf.getLong(
        DFS_NAMENODE_RETRY_CACHE_EXPIRYTIME_MILLIS_KEY,
        DFS_NAMENODE_RETRY_CACHE_EXPIRYTIME_MILLIS_DEFAULT);
      entryExpiryNanos = entryExpiryMillis * 1000 * 1000;
    }

    @Override
    public void run() {
      try {
        int numRun = 0;
        while (fsRunning && shouldCacheCleanerRun) {
          final List<CacheEntry> toRemove = new ArrayList<>();
          int num = retryCache.getToRemove().drainTo(toRemove);
          if (num > 0) {
            HopsTransactionalRequestHandler rh
              = new HopsTransactionalRequestHandler(HDFSOperationType.CONCAT) {
              @Override
              public void acquireLock(TransactionLocks locks) throws IOException {
                LockFactory lf = getInstance();
                locks.add(lf.getRetryCacheEntryLock(toRemove));
              }

              @Override
              public Object performTask() throws IOException {
                for (CacheEntry entry : toRemove) {
                  EntityManager.remove(new RetryCacheEntry(entry.getClientId(),
                    entry.getCallId()));
                }
                return null;
              }
            };
            rh.handle();
          }

          if (isLeader() && numRun % 60 == 0) {
            new LightWeightRequestHandler(
              HDFSOperationType.CLEAN_RETRY_CACHE) {
              @Override
              public Object performTask() throws IOException {

                RetryCacheEntryDataAccess da
                  = (RetryCacheEntryDataAccess) HdfsStorageFactory
                    .getDataAccess(RetryCacheEntryDataAccess.class);
                da.removeOlds(timer.monotonicNowNanos() - entryExpiryNanos);
                return null;
              }
            }.handle();
          }

          Thread.sleep(1000);
          numRun++;
        }
      } catch (Exception e) {
        FSNamesystem.LOG.error("Exception in RetryCacheCleaner: ", e);
      }
    }

    public void stopMonitor() {
      shouldCacheCleanerRun = false;
    }
  }

  private List<AclEntry> calculateNearestDefaultAclForSubtree(
    final PathInformation pathInfo) throws IOException {
    for (int i = pathInfo.pathInodeAcls.length - 1; i > -1; i--) {
      List<AclEntry> aclEntries = pathInfo.pathInodeAcls[i];
      if (aclEntries == null) {
        continue;
      }

      List<AclEntry> onlyDefaults = new ArrayList<>();
      for (AclEntry aclEntry : aclEntries) {
        if (aclEntry.getScope().equals(AclEntryScope.DEFAULT)) {
          onlyDefaults.add(aclEntry);
        }
      }

      if (!onlyDefaults.isEmpty()) {
        return onlyDefaults;
      }
    }
    return new ArrayList<>();
  }
}<|MERGE_RESOLUTION|>--- conflicted
+++ resolved
@@ -7424,11 +7424,7 @@
     }
 
     PathInformation srcInfo = getPathExistingINodesFromDB(src,
-<<<<<<< HEAD
-      false, null, FsAction.WRITE, FsAction.WRITE, null);
-=======
         false, null, FsAction.WRITE, null, null);
->>>>>>> e5caf7b0
     INode[] srcInodes = srcInfo.getPathInodes();
     INode srcInode = srcInodes[srcInodes.length - 1];
     if (srcInode == null) {
@@ -7439,11 +7435,7 @@
     }
 
     PathInformation dstInfo = getPathExistingINodesFromDB(dst,
-<<<<<<< HEAD
-      false, null, FsAction.WRITE, null, null);
-=======
         false, FsAction.WRITE, null, null, null);
->>>>>>> e5caf7b0
     String actualDst = dst;
     if (dstInfo.isDir()) {
       actualDst += Path.SEPARATOR + new Path(src).getName();
