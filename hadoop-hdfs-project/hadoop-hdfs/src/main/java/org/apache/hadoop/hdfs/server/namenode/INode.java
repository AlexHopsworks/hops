--- conflicted
+++ resolved
@@ -29,7 +29,6 @@
 import io.hops.metadata.hdfs.entity.MetadataLogEntry;
 import io.hops.security.UsersGroups;
 import io.hops.transaction.EntityManager;
-import org.apache.commons.logging.LogFactory;
 import org.apache.hadoop.classification.InterfaceAudience;
 import org.apache.hadoop.fs.ContentSummary;
 import org.apache.hadoop.fs.Path;
@@ -714,16 +713,6 @@
     save();
   }
 
-<<<<<<< HEAD
-  public void setBlockStoragePolicyIDNoPersistance(byte blockStoragePolicyID)
-      throws TransactionContextException, StorageException {
-    this.blockStoragePolicyID = blockStoragePolicyID;
-=======
-    setBlockStoragePolicyIDNoPersistance(blockStoragePolicyID);
-    save();
->>>>>>> bc324ce5
-  }
-
   public void setBlockStoragePolicyIDNoPersistance(byte blockStoragePolicyID)
       throws TransactionContextException, StorageException {
     this.blockStoragePolicyID = blockStoragePolicyID;
